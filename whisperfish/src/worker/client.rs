--- conflicted
+++ resolved
@@ -790,12 +790,8 @@
             storage.fetch_or_insert_session_by_recipient_id(recipient.id)
         });
 
-<<<<<<< HEAD
-        let expire_timer_version = storage.update_expiration_timer(session.id, msg.expire_timer);
-=======
         let expire_timer_version =
             storage.update_expiration_timer(session.id, msg.expire_timer, msg.expire_timer_version);
->>>>>>> 032adfb3
 
         let expires_in = session.expiring_message_timeout;
 
@@ -1581,10 +1577,6 @@
             .fetch_session_by_id(msg.session_id)
             .expect("existing session when sending");
 
-<<<<<<< HEAD
-        let expire_timer_version =
-            storage.update_expiration_timer(session.id, msg.expires_in.map(|x| x.as_secs() as u32));
-=======
         // TODO: #706
         if session.is_group() {
             tracing::error!("Group change messages and group message expiry timer changes are not supported yet. Please upvote bugs #706 and #707");
@@ -1596,7 +1588,6 @@
             msg.expires_in.map(|x| x.as_secs() as u32),
             None,
         );
->>>>>>> 032adfb3
 
         let msg = storage.create_message(&crate::store::NewMessage {
             session_id: session.id,
@@ -2076,7 +2067,6 @@
                 let content = DataMessage {
                     group_v2,
                     timestamp: Some(now.timestamp_millis() as u64),
-                    // XXX: Expire timer?
                     required_protocol_version: Some(4), // Source: received emoji from Signal Android
                     expire_timer,
                     expire_timer_version,
