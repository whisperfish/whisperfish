#![allow(non_snake_case)]

use crate::model::*;
use crate::store::observer::{EventObserving, Interest};
use crate::store::orm;
use actix::{ActorContext, Handler};
use futures::TryFutureExt;
use libsignal_service::protocol::SessionStore;
use libsignal_service::session_store::SessionStoreExt;
use libsignal_service::ServiceAddress;
use qmeta_async::with_executor;
use qmetaobject::prelude::*;
use std::collections::HashMap;
use uuid::Uuid;

/// QML-constructable object that interacts with a single recipient.
#[derive(Default, QObject)]
pub struct RecipientImpl {
    base: qt_base_class!(trait QObject),
    recipient_id: Option<i32>,
    // XXX What about PNI?
    recipient_uuid: Option<Uuid>,
    recipient: Option<RecipientWithAnalyzedSession>,
    fingerprint_needed: bool,

    force_init: bool,
}

crate::observing_model! {
    pub struct Recipient(RecipientImpl) {
        recipientId: i32; READ get_recipient_id WRITE set_recipient_id,
        recipientUuid: String; READ get_recipient_uuid WRITE set_recipient_uuid,
        fingerprintNeeded: bool; READ get_fingerprint_needed WRITE set_fingerprint_needed,
        valid: bool; READ get_valid,
    } WITH OPTIONAL PROPERTIES FROM recipient WITH ROLE RecipientWithAnalyzedSessionRoles {
        id Id,
        externalId ExternalId,
        directMessageSessionId DirectMessageSessionId,
        uuid Uuid,
        // These two are aliases
        e164 E164,
        phoneNumber PhoneNumber,
        username Username,
        email Email,

        sessionFingerprint SessionFingerprint,
        sessionIsPostQuantum SessionIsPostQuantum,

        blocked Blocked,

        name JoinedName,
        familyName FamilyName,
        givenName GivenName,

        about About,
        emoji Emoji,

        unidentifiedAccessMode UnidentifiedAccessMode,
        profileSharing ProfileSharing,

        isRegistered IsRegistered,
    }
}

impl EventObserving for RecipientImpl {
    type Context = ModelContext<Self>;

    fn observe(&mut self, ctx: Self::Context, _event: crate::store::observer::Event) {
<<<<<<< HEAD
        if self.recipient_id.is_some() || self.recipient_uuid.is_some() {
            tracing::trace!("Observer recipient re-init");
            self.force_init = true;
            self.init(ctx);
        }
=======
        tracing::trace!("Observer recipient re-init");
        self.force_init = true;
        self.init(ctx);
>>>>>>> 6ebbaaa7
    }

    fn interests(&self) -> Vec<Interest> {
        self.recipient
            .iter()
            .flat_map(|r| r.inner.interests())
            .collect()
    }
}

#[derive(actix::Message)]
#[rtype(result = "()")]
struct SessionAnalyzed {
    recipient_id: i32,
    fingerprint: String,
    versions: Vec<(u32, u32)>,
}

impl Handler<SessionAnalyzed> for ObservingModelActor<RecipientImpl> {
    type Result = ();

    fn handle(
        &mut self,
        SessionAnalyzed {
            recipient_id,
            fingerprint,
            versions,
        }: SessionAnalyzed,
        ctx: &mut Self::Context,
    ) -> Self::Result {
        match self.model.upgrade() {
            Some(model) => {
                let model = model.pinned();
                let mut model = model.borrow_mut();
                if let Some(recipient) = &mut model.recipient {
                    if recipient.id == recipient_id {
                        recipient.fingerprint = Some(fingerprint);
                        recipient.versions = versions;
                        // TODO: trigger something changed
                    }
                }
            }
            None => {
                // In principle, the actor should have gotten stopped when the model got dropped,
                // because the actor's only strong reference is contained in the ObservingModel.
                tracing::debug!("Model got dropped, stopping actor execution.");
                // XXX What is the difference between stop and terminate?
                ctx.stop();
            }
        }
    }
}

impl RecipientImpl {
    fn get_recipient_id(&self) -> i32 {
        self.recipient_id.unwrap_or(-1)
    }

    fn get_recipient_uuid(&self) -> String {
        self.recipient_uuid
            .as_ref()
            .map(Uuid::to_string)
            .unwrap_or("".into())
    }

    fn get_valid(&self) -> bool {
        self.recipient_id.is_some() && self.recipient.is_some()
    }

    #[with_executor]
    #[tracing::instrument(skip(self, ctx))]
    fn set_recipient_id(&mut self, ctx: Option<ModelContext<Self>>, id: i32) {
        if self.recipient_id == Some(id) {
            return;
        }
        self.recipient_id = Some(id);
        self.recipient_uuid = None; // Set in init()
        if let Some(ctx) = ctx {
            self.init(ctx);
        }
    }

    #[with_executor]
    #[tracing::instrument(skip(self, ctx))]
    fn set_recipient_uuid(&mut self, ctx: Option<ModelContext<Self>>, uuid: String) {
        if self.recipient_uuid.map(|u| u.to_string()).as_ref() == Some(&uuid) {
            return;
        }
        self.recipient_id = None; // Set in init()
        if let Ok(uuid) = Uuid::parse_str(&uuid) {
            self.recipient_uuid = Some(uuid);
        } else {
            tracing::warn!("QML requested unparsable UUID");
            self.recipient_uuid = None;
        }
        if let Some(ctx) = ctx {
            self.init(ctx);
        }
    }

    #[with_executor]
    #[tracing::instrument(skip(self, ctx))]
    fn set_fingerprint_needed(&mut self, ctx: Option<ModelContext<Self>>, needed: bool) {
        self.fingerprint_needed = needed;
        if let Some(ctx) = ctx {
            self.compute_fingerprint(ctx);
        }
    }

    fn get_fingerprint_needed(&self) -> bool {
        self.fingerprint_needed
    }

    fn init(&mut self, ctx: ModelContext<Self>) {
        if self.recipient.is_none() || self.force_init {
            let storage = ctx.storage();
            let recipient = if let Some(uuid) = self.recipient_uuid {
<<<<<<< HEAD
                storage
                    .fetch_recipient_by_service_address(&ServiceAddress::new_aci(uuid))
                    .map(|inner| {
                        let direct_message_recipient_id = storage
                            .fetch_session_by_recipient_id(inner.id)
                            .map(|session| session.id)
                            .unwrap_or(-1);
                        self.recipient_id = Some(inner.id);
                        // XXX trigger Qt signal for this?
                        RecipientWithAnalyzedSession {
                            inner,
                            direct_message_recipient_id,
                            fingerprint: None,
                            versions: Vec::new(),
                        }
                    })
=======
                storage.fetch_recipient_by_uuid(uuid).map(|inner| {
                    let direct_message_recipient_id = storage
                        .fetch_session_by_recipient_id(inner.id)
                        .map(|session| session.id)
                        .unwrap_or(-1);
                    self.recipient_id = Some(inner.id);
                    // XXX trigger Qt signal for this?
                    RecipientWithAnalyzedSession {
                        inner,
                        direct_message_recipient_id,
                        fingerprint: None,
                        versions: Vec::new(),
                    }
                })
>>>>>>> 6ebbaaa7
            } else if let Some(id) = self.recipient_id {
                if id >= 0 {
                    storage.fetch_recipient_by_id(id).map(|inner| {
                        let direct_message_recipient_id = storage
                            .fetch_session_by_recipient_id(inner.id)
                            .map(|session| session.id)
                            .unwrap_or(-1);
                        // XXX Clean this up after #532
                        self.recipient_uuid = inner.uuid.or(Some(Uuid::nil()));
                        // XXX trigger Qt signal for this?
                        RecipientWithAnalyzedSession {
                            inner,
                            direct_message_recipient_id,
                            fingerprint: None,
                            versions: Vec::new(),
                        }
                    })
                } else {
                    None
                }
            } else {
                None
            };

            // XXX trigger Qt signal for this?
            self.recipient = recipient;
        }

        if self.force_init {
            self.force_init = false;
            if let Some(recipient) = self.recipient.as_mut() {
                recipient.fingerprint = None;
            }
        }

        if self.fingerprint_needed {
            self.compute_fingerprint(ctx);
        }
    }

    fn compute_fingerprint(&mut self, ctx: ModelContext<Self>) {
        if self.recipient.is_none() || self.recipient.as_ref().unwrap().fingerprint.is_some() {
            tracing::trace!("Not computing fingerprint");
            return;
        }

        tracing::trace!("Computing fingerprint");
        // If an ACI recipient was found, attempt to compute the fingerprint
        let recipient = self.recipient.as_ref().unwrap();
<<<<<<< HEAD
        if let Some(recipient_svc) = recipient.to_aci_service_address() {
            let storage = ctx.storage();
            let recipient_id = recipient.id;
            let compute = async move {
                let local_svc = storage.fetch_self_service_address_aci().expect("self ACI");
=======
        if let Some(recipient_svc) = recipient.to_service_address() {
            let storage = ctx.storage();
            let recipient_id = recipient.id;
            let compute = async move {
                let local = storage
                    .fetch_self_recipient()
                    .expect("self recipient present in db");
                let local_svc = local.to_service_address().expect("self-recipient has UUID");
>>>>>>> 6ebbaaa7
                let fingerprint = storage
                    .aci_storage()
                    .compute_safety_number(&local_svc, &recipient_svc)
                    .await?;
                let sessions = storage
                    .aci_storage()
                    .get_sub_device_sessions(&recipient_svc)
                    .await?;
                let mut versions = Vec::new();
                for device_id in sessions {
                    let session = storage
                        .aci_storage()
                        .load_session(&recipient_svc.to_protocol_address(device_id))
                        .await?;
                    let version = session
                        .map(|x| x.session_version())
                        .transpose()?
                        .unwrap_or(0);
                    versions.push((device_id, version));
                }
                ctx.addr()
                    .send(SessionAnalyzed {
                        recipient_id,
                        fingerprint,
                        versions,
                    })
                    .await?;

                Result::<_, anyhow::Error>::Ok(())
            }
            .map_ok_or_else(|e| tracing::error!("Computing fingerprint: {}", e), |_| ());
            actix::spawn(compute);
        }
    }
}

#[derive(QObject, Default)]
pub struct RecipientListModel {
    base: qt_base_class!(trait QAbstractListModel),
    content: Vec<orm::Recipient>,
}

pub struct RecipientWithAnalyzedSession {
    inner: orm::Recipient,
    direct_message_recipient_id: i32,
    fingerprint: Option<String>,
    versions: Vec<(u32, u32)>,
}

impl RecipientWithAnalyzedSession {
    fn session_is_post_quantum(&self) -> bool {
        const KYBER_AWARE_MESSAGE_VERSION: u32 = 4;

        self.versions
            .iter()
            .all(|(_, version)| *version >= KYBER_AWARE_MESSAGE_VERSION)
    }
}

impl std::ops::Deref for RecipientWithAnalyzedSession {
    type Target = orm::Recipient;

    fn deref(&self) -> &Self::Target {
        &self.inner
    }
}

impl RecipientListModel {}

define_model_roles! {
    pub(super) enum RecipientWithAnalyzedSessionRoles for RecipientWithAnalyzedSession {
        Id(id): "id",
        ExternalId(external_id via qstring_from_option): "externalId",
        DirectMessageSessionId(direct_message_recipient_id): "directMessageSessionId",
        Uuid(uuid via qstring_from_optional_to_string): "uuid",
        // These two are aliases
        E164(e164 via qstring_from_optional_to_string): "e164",
        PhoneNumber(e164 via qstring_from_optional_to_string): "phoneNumber",
        Username(username via qstring_from_option): "username",
        Email(email via qstring_from_option): "email",
        IsRegistered(is_registered): "isRegistered",

        Blocked(blocked): "blocked",

        JoinedName(profile_joined_name via qstring_from_option): "name",
        FamilyName(profile_family_name via qstring_from_option): "familyName",
        GivenName(profile_given_name via qstring_from_option): "givenName",

        About(about via qstring_from_option): "about",
        Emoji(about_emoji via qstring_from_option): "emoji",

        UnidentifiedAccessMode(unidentified_access_mode via Into<i32>::into): "unidentifiedAccessMode",
        ProfileSharing(profile_sharing): "profileSharing",

        SessionFingerprint(fingerprint via qstring_from_option): "sessionFingerprint",

        SessionIsPostQuantum(fn session_is_post_quantum(&self)): "sessionIsPostQuantum",
    }
}

define_model_roles! {
    pub(super) enum RecipientRoles for orm::Recipient {
        Id(id): "id",
        ExternalId(external_id via qstring_from_option): "externalId",
        Uuid(uuid via qstring_from_optional_to_string): "uuid",
        // These two are aliases
        E164(e164 via qstring_from_optional_to_string): "e164",
        PhoneNumber(e164 via qstring_from_optional_to_string): "phoneNumber",
        Username(username via qstring_from_option): "username",
        Email(email via qstring_from_option): "email",

        Blocked(blocked): "blocked",

        JoinedName(profile_joined_name via qstring_from_option): "name",
        FamilyName(profile_family_name via qstring_from_option): "familyName",
        GivenName(profile_given_name via qstring_from_option): "givenName",

        About(about via qstring_from_option): "about",
        Emoji(about_emoji via qstring_from_option): "emoji",

        UnidentifiedAccessMode(unidentified_access_mode via Into<i32>::into): "unidentifiedAccessMode",
        ProfileSharing(profile_sharing): "profileSharing",

        IsRegistered(is_registered): "isRegistered",
    }
}

impl QAbstractListModel for RecipientListModel {
    fn row_count(&self) -> i32 {
        self.content.len() as _
    }

    fn data(&self, index: QModelIndex, role: i32) -> QVariant {
        let role = RecipientRoles::from(role);
        role.get(&self.content[index.row() as usize])
    }

    fn role_names(&self) -> HashMap<i32, QByteArray> {
        RecipientRoles::role_names()
    }
}<|MERGE_RESOLUTION|>--- conflicted
+++ resolved
@@ -66,17 +66,9 @@
     type Context = ModelContext<Self>;
 
     fn observe(&mut self, ctx: Self::Context, _event: crate::store::observer::Event) {
-<<<<<<< HEAD
-        if self.recipient_id.is_some() || self.recipient_uuid.is_some() {
-            tracing::trace!("Observer recipient re-init");
-            self.force_init = true;
-            self.init(ctx);
-        }
-=======
         tracing::trace!("Observer recipient re-init");
         self.force_init = true;
         self.init(ctx);
->>>>>>> 6ebbaaa7
     }
 
     fn interests(&self) -> Vec<Interest> {
@@ -194,7 +186,6 @@
         if self.recipient.is_none() || self.force_init {
             let storage = ctx.storage();
             let recipient = if let Some(uuid) = self.recipient_uuid {
-<<<<<<< HEAD
                 storage
                     .fetch_recipient_by_service_address(&ServiceAddress::new_aci(uuid))
                     .map(|inner| {
@@ -211,22 +202,6 @@
                             versions: Vec::new(),
                         }
                     })
-=======
-                storage.fetch_recipient_by_uuid(uuid).map(|inner| {
-                    let direct_message_recipient_id = storage
-                        .fetch_session_by_recipient_id(inner.id)
-                        .map(|session| session.id)
-                        .unwrap_or(-1);
-                    self.recipient_id = Some(inner.id);
-                    // XXX trigger Qt signal for this?
-                    RecipientWithAnalyzedSession {
-                        inner,
-                        direct_message_recipient_id,
-                        fingerprint: None,
-                        versions: Vec::new(),
-                    }
-                })
->>>>>>> 6ebbaaa7
             } else if let Some(id) = self.recipient_id {
                 if id >= 0 {
                     storage.fetch_recipient_by_id(id).map(|inner| {
@@ -276,22 +251,11 @@
         tracing::trace!("Computing fingerprint");
         // If an ACI recipient was found, attempt to compute the fingerprint
         let recipient = self.recipient.as_ref().unwrap();
-<<<<<<< HEAD
         if let Some(recipient_svc) = recipient.to_aci_service_address() {
             let storage = ctx.storage();
             let recipient_id = recipient.id;
             let compute = async move {
                 let local_svc = storage.fetch_self_service_address_aci().expect("self ACI");
-=======
-        if let Some(recipient_svc) = recipient.to_service_address() {
-            let storage = ctx.storage();
-            let recipient_id = recipient.id;
-            let compute = async move {
-                let local = storage
-                    .fetch_self_recipient()
-                    .expect("self recipient present in db");
-                let local_svc = local.to_service_address().expect("self-recipient has UUID");
->>>>>>> 6ebbaaa7
                 let fingerprint = storage
                     .aci_storage()
                     .compute_safety_number(&local_svc, &recipient_svc)
