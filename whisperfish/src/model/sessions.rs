#![allow(non_snake_case)]

use crate::model::*;
use crate::store::observer::{EventObserving, Interest};
use crate::store::{orm, schema, Storage};
use qmetaobject::prelude::*;
use std::collections::HashMap;
use whisperfish_store::observer::Event;

/// QML-constructable object that interacts with a list of sessions.
///
/// Currently, this object will list all sessions unfiltered, ordered by the last message received
/// timestamp.
/// In the future, it should be possible to install filters and change the ordering.
#[derive(Default, QObject)]
pub struct SessionsImpl {
    base: qt_base_class!(trait QObject),
    session_list: QObjectBox<SessionListModel>,
}

crate::observing_model! {
    pub struct Sessions(SessionsImpl) {
        sessions: QVariant; READ sessions,

        count: usize; READ count,
        unread: usize; READ unread,
    }
}

impl SessionsImpl {
    fn init(&mut self, ctx: ModelContext<Self>) {
        self.session_list
            .pinned()
            .borrow_mut()
            .load_all(ctx.storage());
    }

    fn sessions(&self) -> QVariant {
        self.session_list.pinned().into()
    }

    fn count(&self) -> usize {
        self.session_list.pinned().borrow().count()
    }

    fn unread(&self) -> usize {
        self.session_list.pinned().borrow().unread()
    }
}

impl EventObserving for SessionsImpl {
    type Context = ModelContext<Self>;

    fn observe(&mut self, ctx: Self::Context, event: Event) {
        let storage = ctx.storage();
        // Find the correct session and update the latest message
        let session_id = event
            .relation_key_for(schema::sessions::table)
            .and_then(|x| x.as_i32());
        let message_id = event
            .relation_key_for(schema::messages::table)
            .and_then(|x| x.as_i32());
        let attachment_id = event
            .relation_key_for(schema::attachments::table)
            .and_then(|x| x.as_i32());
        let recipient_id = event
            .relation_key_for(schema::recipients::table)
            .and_then(|x| x.as_i32());
        if session_id.is_some()
            || message_id.is_some()
            || attachment_id.is_some()
            || recipient_id.is_some()
        {
            self.session_list
                .pinned()
                .borrow_mut()
                .observe(&storage, event);
            return;
        }

        tracing::trace!(
            "Falling back to reloading the whole Sessions model for event {:?}",
            event
        );
        self.session_list.pinned().borrow_mut().load_all(storage)
    }

    fn interests(&self) -> Vec<crate::store::observer::Interest> {
        std::iter::once(Interest::whole_table(schema::sessions::table))
            .chain(
                self.session_list
                    .pinned()
                    .borrow()
                    .content
                    .iter()
                    .flat_map(|session| session.interests()),
            )
            .collect()
    }
}

#[derive(QObject, Default)]
pub struct SessionListModel {
    base: qt_base_class!(trait QAbstractListModel),
    content: Vec<orm::AugmentedSession>,

    count: qt_property!(usize; READ count NOTIFY countChanged),
    unread: qt_property!(usize; READ unread NOTIFY countChanged),

    countChanged: qt_signal!(),
}

impl SessionListModel {
    fn load_all(&mut self, storage: Storage) {
        self.begin_reset_model();
        self.content = storage.fetch_all_sessions_augmented();

        // Stable sort, such that this retains the above ordering.
        self.content.sort_by_key(|k| !k.is_pinned);
        self.end_reset_model();
        self.countChanged();
    }

    fn observe(&mut self, storage: &Storage, event: Event) {
        let session_id = event
            .relation_key_for(schema::sessions::table)
            .and_then(|x| x.as_i32());
        let message_id = event
            .relation_key_for(schema::messages::table)
            .and_then(|x| x.as_i32());
        let attachment_id = event
            .relation_key_for(schema::attachments::table)
            .and_then(|x| x.as_i32());
        let recipient_id = event
            .relation_key_for(schema::recipients::table)
            .and_then(|x| x.as_i32());

        if let Some(recipient_id) = recipient_id {
            if let Some(new_recipient) = storage.fetch_recipient_by_id(recipient_id) {
                let mut updates = Vec::new();
                for (idx, session) in self.content.iter_mut().enumerate() {
                    match &mut session.inner.r#type {
                        orm::SessionType::DirectMessage(recipient) => {
                            if recipient.id == recipient_id {
                                *recipient = new_recipient.clone();
                                updates.push(idx);
                            }
                        }
                        orm::SessionType::GroupV1(_group) => {
                            // Groups don't have recipients in this model
                        }
                        orm::SessionType::GroupV2(_) => {
                            // Groups don't have recipients in this model
                        }
                    }
                }
                if session_id.is_none() && message_id.is_none() && attachment_id.is_none() {
                    return;
                }
                for idx in updates {
                    let idx = self.row_index(idx as i32);
                    self.data_changed(idx, idx);
                }
            }
        }

        if attachment_id.is_some() && event.is_update() {
            // Don't care, because SessionListModel only takes into account the number of
            // attachments.
            // Furthermore, inserts will have an associated message_id, and deletes don't occur
            // (so we fall back in that case).
            return;
        }

        if let Some(session_id) = session_id {
            if let Some(session) = storage.fetch_session_by_id_augmented(session_id) {
                let new_idx = self.content.binary_search_by_key(
                    &std::cmp::Reverse((
                        session.is_pinned,
                        session.last_message.as_ref().map(|m| &m.server_timestamp),
                        session.id,
                    )),
                    |session| {
                        std::cmp::Reverse((
                            session.is_pinned,
                            session.last_message.as_ref().map(|m| &m.server_timestamp),
                            session.id,
                        ))
                    },
                );
                let found = self
                    .content
                    .iter()
                    .enumerate()
                    .find(|(_, s)| s.id == session_id);

                match (new_idx, found) {
                    // Session time/id matches exactly, replace
                    (Ok(idx), _) => {
                        // Replace session
                        self.content[idx] = session;
                        let idx = self.row_index(idx as i32);
                        self.data_changed(idx, idx);
                    }
                    (Err(mut dest_idx), Some((src_idx, _))) => {
                        if dest_idx == src_idx {
                            // Moving "up above itself"
                            self.content[dest_idx] = session;
                            let m_idx = self.row_index(dest_idx as i32);
                            self.data_changed(m_idx, m_idx);
                        } else if dest_idx == (src_idx + 1) {
                            // Moving "down below itself"
                            self.content[src_idx] = session;
                            let m_idx = self.row_index(src_idx as i32);
                            self.data_changed(m_idx, m_idx);
                        } else {
                            // Moving somewhere else
                            self.begin_remove_rows(src_idx as i32, src_idx as i32);
                            self.content.remove(src_idx);
                            self.end_remove_rows();

                            if dest_idx > src_idx {
                                dest_idx -= 1;
                            }

                            self.begin_insert_rows(dest_idx as i32, dest_idx as i32);
                            self.content.insert(dest_idx, session);
                            self.end_insert_rows();
                        }
                    }
                    (Err(idx), None) => {
                        // Insert session at idx
                        self.begin_insert_rows(idx as i32, idx as i32);
                        self.content.insert(idx, session);
                        self.end_insert_rows();
                    }
                }
                // countChanged is also for unread count, so just fire it every time. It's cheap.
                self.countChanged();
            } else {
                assert!(event.for_table(schema::sessions::table));
                assert!(event.is_delete());

                let found = self
                    .content
                    .iter()
                    .enumerate()
                    .find(|(_, s)| s.id == session_id);

                if let Some((idx, _)) = found {
                    self.begin_remove_rows(idx as i32, idx as i32);
                    self.content.remove(idx);
                    self.end_remove_rows();

                    self.countChanged();
                } else {
                    tracing::warn!("Could not find session in model for deletion event");
                }
            }
        } else if let Some(message_id) = message_id {
            // There's no relation to a session, so that means that an augmented message was
            // updated.
            let mut range = None;
            for (idx, session) in self.content.iter_mut().enumerate() {
                if let Some(message) = &mut session.last_message {
                    if message.id == message_id {
                        // XXX This can in principle fetch a message with another timestamp,
                        // but I think all those cases are handled with a session_id
                        session.last_message =
                            storage.fetch_last_message_by_session_id_augmented(session.id);
                        let (low, high) = range.get_or_insert((idx, idx));
                        if *low > idx {
                            *low = idx;
                        }
                        if *high < idx {
                            *high = idx;
                        }
                    }
                }
            }

            if let Some((low, high)) = range {
                let low = self.row_index(low as i32);
                let high = self.row_index(high as i32);
                self.data_changed(low, high);
            }
        } else {
            tracing::warn!(
                "Unimplemented: Sessions model observe without message_id or session_id"
            );
        }
    }

    fn count(&self) -> usize {
        self.content.len()
    }

    fn unread(&self) -> usize {
        self.content
            .iter()
            .map(|session| usize::from(!session.is_read()))
            .sum()
    }
}

define_model_roles! {
    pub(super) enum SessionRoles for orm::AugmentedSession {
        Id(id):                                                            "id",
        SessionId(id):                                                     "sessionId",
        RecipientId(fn recipient_id(&self)):                               "recipientId",
        RecipientName(fn recipient_name(&self) via QString::from):         "recipientName",
        RecipientUuid(fn recipient_uuid(&self) via std::borrow::Cow::into_owned via QString::from):         "recipientUuid",
        RecipientE164(fn recipient_e164(&self) via std::borrow::Cow::into_owned via QString::from):         "recipientE164",
        RecipientEmoji(fn recipient_emoji(&self) via QString::from):       "recipientEmoji",
        RecipientAbout(fn recipient_about(&self) via QString::from):       "recipientAboutText",
        IsGroup(fn is_group(&self)):                                       "isGroup",
        IsGroupV2(fn is_group_v2(&self)):                                  "isGroupV2",
        IsRegistered(fn is_registered(&self)):                             "isRegistered",
        GroupId(fn group_id(&self) via qstring_from_option):               "groupId",
        GroupName(fn group_name(&self) via qstring_from_option):           "groupName",
        GroupDescription(fn group_description(&self) via qstring_from_option):
                                                                           "groupDescription",
        Message(fn last_message_text(&self) via qstring_from_option):      "message",
        StyledMessage(fn last_message_text_styled(&self) via qstring_from_option): "styledMessage",
        Section(fn section(&self) via QString::from):                      "section",
        Timestamp(fn timestamp(&self) via qdatetime_from_naive_option):    "timestamp",
        RemoteDeleted(fn is_remote_deleted(&self)):                        "remoteDeleted",
        IsRead(fn is_read(&self)):                                         "read",
        Sent(fn sent(&self)):                                              "sent",
        Delivered(fn delivered(&self)):                                    "deliveryCount",
        Read(fn read(&self)):                                              "readCount",
        IsMuted(fn is_muted(&self)):                                       "isMuted",
        IsArchived(fn is_archived(&self)):                                 "isArchived",
        IsPinned(fn is_pinned(&self)):                                     "isPinned",
        Viewed(fn viewed(&self)):                                          "viewCount",
        HasAttachment(fn has_attachment(&self)):                           "hasAttachment",
        IsVoiceNote(fn is_voice_note(&self)):                              "isVoiceNote",
        HasAvatar(fn has_avatar(&self)):                                   "hasAvatar",
        Draft(fn draft(&self) via QString::from):                          "draft",
<<<<<<< HEAD
        ExpiringMessageTimeout(expiring_message_timeout via int_from_duration_option): "expiringMessageTimeout",
=======
        HasStrikeThrough(fn has_strike_through(&self)):                    "hasStrikeThrough",
        HasSpoilers(fn has_spoilers(&self)):                               "hasSpoilers",
>>>>>>> 4fb5e2b1
    }
}

impl QAbstractListModel for SessionListModel {
    fn row_count(&self) -> i32 {
        self.content.len() as i32
    }

    fn data(&self, index: QModelIndex, role: i32) -> QVariant {
        let role = SessionRoles::from(role);
        role.get(&self.content[index.row() as usize])
    }

    fn role_names(&self) -> HashMap<i32, QByteArray> {
        SessionRoles::role_names()
    }
}<|MERGE_RESOLUTION|>--- conflicted
+++ resolved
@@ -337,12 +337,9 @@
         IsVoiceNote(fn is_voice_note(&self)):                              "isVoiceNote",
         HasAvatar(fn has_avatar(&self)):                                   "hasAvatar",
         Draft(fn draft(&self) via QString::from):                          "draft",
-<<<<<<< HEAD
         ExpiringMessageTimeout(expiring_message_timeout via int_from_duration_option): "expiringMessageTimeout",
-=======
         HasStrikeThrough(fn has_strike_through(&self)):                    "hasStrikeThrough",
         HasSpoilers(fn has_spoilers(&self)):                               "hasSpoilers",
->>>>>>> 4fb5e2b1
     }
 }
 
