#![allow(non_snake_case)]

use crate::model::*;
use crate::store::observer::{EventObserving, Interest};
use crate::store::{orm, schema, Storage};
use qmetaobject::QObjectBox;
use qmetaobject::{prelude::*, QMetaType};
use qttypes::{QVariantList, QVariantMap};
use std::collections::HashMap;

/// QML-constructable object that interacts with a single session.
#[derive(Default, QObject)]
pub struct MessageImpl {
    base: qt_base_class!(trait QObject),
    message_id: Option<i32>,
    message: Option<orm::AugmentedMessage>,

    attachments: QObjectBox<AttachmentListModel>,
    visual_attachments: QObjectBox<AttachmentListModel>,
    detail_attachments: QObjectBox<AttachmentListModel>,
}

crate::observing_model! {
    pub struct Message(MessageImpl) {
        messageId: i32; READ get_message_id WRITE set_message_id,
        valid: bool; READ get_valid,
        attachments: QVariant; READ attachments,
        thumbsAttachments: QVariant; READ visual_attachments,
        detailAttachments: QVariant; READ detail_attachments,
    } WITH OPTIONAL PROPERTIES FROM message WITH ROLE MessageRoles {
        sessionId SessionId,
        message Message,
        styledMessage StyledMessage,
        timestamp Timestamp,

        senderRecipientId SenderRecipientId,
        delivered Delivered,
        read Read,
        viewed Viewed,

        sent Sent,
        flags Flags,
        outgoing Outgoing,
        queued Queued,
        failed Failed,
        remoteDeleted RemoteDeleted,

        unidentifiedSender Unidentified,
        quotedMessageId QuotedMessageId,
        hasSpoilers HasSpoilers,
        hasStrikeThrough HasStrikeThrough,
    }
}

impl EventObserving for MessageImpl {
    type Context = ModelContext<Self>;

    fn observe(&mut self, ctx: Self::Context, event: crate::store::observer::Event) {
        if let Some(id) = self.message_id {
            if let Some(attachment_id) = event.relation_key_for(schema::attachments::table) {
                if event.is_delete() {
                    // XXX This could also be implemented efficiently
                    self.fetch(ctx.storage(), id);
                } else {
                    // Only reload the attachments.
                    // We could also just reload the necessary attachment, but we're lazy today.
                    self.load_attachment(ctx.storage(), id, attachment_id.as_i32().unwrap());
                }
            } else {
                self.fetch(ctx.storage(), id);
            }
        }
    }

    fn interests(&self) -> Vec<Interest> {
        self.message
            .iter()
            .flat_map(orm::AugmentedMessage::interests)
            .chain(self.message_id.iter().map(|mid| {
                Interest::whole_table_with_relation(
                    schema::attachments::table,
                    schema::messages::table,
                    *mid,
                )
            }))
            .collect()
    }
}

impl MessageImpl {
    fn get_message_id(&self) -> i32 {
        self.message_id.unwrap_or(-1)
    }

    fn get_valid(&self) -> bool {
        self.message_id.is_some() && self.message.is_some()
    }

    fn attachments(&self) -> QVariant {
        self.attachments.pinned().into()
    }

    fn detail_attachments(&self) -> QVariant {
        self.detail_attachments.pinned().into()
    }

    fn visual_attachments(&self) -> QVariant {
        self.visual_attachments.pinned().into()
    }

    fn fetch(&mut self, storage: Storage, id: i32) {
        self.message = storage.fetch_augmented_message(id);
        self.fetch_attachments(storage, id);
    }

    fn fetch_attachments(&mut self, storage: Storage, id: i32) {
        let attachments = storage.fetch_attachments_for_message(id);
        self.attachments
            .pinned()
            .borrow_mut()
            .set(attachments.clone());

        let (visual, detail) = attachments
            .into_iter()
            .partition(|x| x.content_type.contains("image") || x.content_type.contains("video"));

        self.detail_attachments.pinned().borrow_mut().set(detail);
        self.visual_attachments.pinned().borrow_mut().set(visual);
    }

    fn load_attachment(&mut self, storage: Storage, _id: i32, attachment_id: i32) {
        let attachment = storage
            .fetch_attachment(attachment_id)
            .expect("existing attachment");

        for container in &[
            &self.attachments,
            if attachment.content_type.contains("image")
                || attachment.content_type.contains("video")
            {
                &self.visual_attachments
            } else {
                &self.detail_attachments
            },
        ] {
            container
                .pinned()
                .borrow_mut()
                .update_attachment(attachment.clone());
        }
    }

    fn set_message_id(&mut self, ctx: Option<ModelContext<Self>>, id: i32) {
        if id >= 0 {
            self.message_id = Some(id);
            if let Some(ctx) = ctx {
                self.fetch(ctx.storage(), id);
            }
        } else {
            self.message_id = None;
            self.message = None;
            self.attachments.pinned().borrow_mut().set(Vec::new());
        }
    }

    fn init(&mut self, ctx: ModelContext<Self>) {
        if let Some(id) = self.message_id {
            self.fetch(ctx.storage(), id);
        }
    }
}

/// QML-constructable object that interacts with a single session.
#[derive(Default, QObject)]
pub struct SessionImpl {
    base: qt_base_class!(trait QObject),
    session_id: Option<i32>,
    session: Option<orm::AugmentedSession>,
    message_list: QObjectBox<MessageListModel>,
}

crate::observing_model! {
    pub struct Session(SessionImpl) {
        sessionId: i32; READ get_session_id WRITE set_session_id,
        valid: bool; READ get_valid,
        messages: QVariant; READ messages,
    } WITH OPTIONAL PROPERTIES FROM session WITH ROLE SessionRoles {
        recipientId RecipientId,
        recipientName RecipientName,
        recipientUuid RecipientUuid,
        recipientE164 RecipientE164,
        recipientEmoji RecipientEmoji,
        recipientAboutText RecipientAbout,

        isGroup IsGroup,
        isGroupV2 IsGroupV2,
        isRegistered IsRegistered,

        groupId GroupId,
        groupName GroupName,
        groupDescription GroupDescription,

        message Message,
        section Section,
        timestamp Timestamp,
        read IsRead,
        sent Sent,
        deliveryCount Delivered,
        readCount Read,
        isMuted IsMuted,
        isArchived IsArchived,
        isPinned IsPinned,
        viewCount Viewed,
        hasAttachment HasAttachment,
        hasAvatar HasAvatar,
        draft Draft,
    }
}

impl EventObserving for SessionImpl {
    type Context = ModelContext<Self>;

    fn observe(&mut self, ctx: Self::Context, event: crate::store::observer::Event) {
        let storage = ctx.storage();
        if let Some(id) = self.session_id {
            let message_id = event
                .relation_key_for(schema::messages::table)
                .and_then(|x| x.as_i32());

            if event.for_table(schema::attachments::table) && event.is_update() {
                // AugmentedMessage only cares about the number of attachments.
                tracing::trace!("Skipping attachment update");
            } else if event.relation_key_for(schema::reactions::table).is_some() {
                // Reactions update themselves.
                tracing::trace!("Skipping reaction update");
            } else if event.for_row(schema::sessions::table, id) {
                self.session = storage.fetch_session_by_id_augmented(id);
                // XXX how to trigger a Qt signal now?
            } else if message_id.is_some() {
                self.session = storage.fetch_session_by_id_augmented(id);
                self.message_list
                    .pinned()
                    .borrow_mut()
                    .observe(storage, id, event);
                // XXX how to trigger a Qt signal now?
            } else if event.for_table(schema::recipients::table) {
                let Some(new_recipient) = event
                    .relation_key_for(schema::recipients::table)
                    .and_then(|x| x.as_i32())
                    .and_then(|recipient_id| storage.fetch_recipient_by_id(recipient_id))
                else {
                    // Only refresh session - messages update themselves.
                    self.session = storage.fetch_session_by_id_augmented(id);
                    return;
                };
                if let Some(session) = &mut self.session {
                    match &mut session.inner.r#type {
                        orm::SessionType::DirectMessage(recipient) => {
                            assert!(recipient.id == id);
                            *recipient = new_recipient
                        }
                        orm::SessionType::GroupV1(_) => {
                            // Groups currently don't list recipients in this model.
                        }
                        orm::SessionType::GroupV2(_) => {
                            // Groups currently don't list recipients in this model.
                        }
                    }
                }
                // XXX how to trigger a Qt signal now?
            } else {
                tracing::debug!(
                    "Falling back to reloading the whole Session for event {:?}",
                    event
                );
                self.fetch(storage, id);
            }
        }
    }

    fn interests(&self) -> Vec<Interest> {
        self.session
            .iter()
            .flat_map(orm::AugmentedSession::interests)
            .chain(
                self.message_list
                    .pinned()
                    .borrow()
                    .messages
                    .iter()
                    .flat_map(orm::AugmentedMessage::interests),
            )
            .collect()
    }
}

impl SessionImpl {
    fn get_session_id(&self) -> i32 {
        self.session_id.unwrap_or(-1)
    }

    fn get_valid(&self) -> bool {
        self.session_id.is_some() && self.session.is_some()
    }

    fn fetch(&mut self, storage: Storage, id: i32) {
        self.session = storage.fetch_session_by_id_augmented(id);
        self.message_list
            .pinned()
            .borrow_mut()
            .load_all(storage, id);
    }

    fn set_session_id(&mut self, ctx: Option<ModelContext<Self>>, id: i32) {
        self.session_id = Some(id);
        if let Some(ctx) = ctx {
            self.fetch(ctx.storage(), id);
        }
    }

    fn init(&mut self, ctx: ModelContext<Self>) {
        if let Some(id) = self.session_id {
            self.fetch(ctx.storage(), id);
        }
    }

    fn messages(&self) -> QVariant {
        self.message_list.pinned().into()
    }
}

define_model_roles! {
    enum MessageRoles for orm::AugmentedMessage {
        Id(id):                                               "id",
        SessionId(session_id):                                "sessionId",
        Message(text via qstring_from_option):                "message",
        StyledMessage(fn styled_message(&self) via QString::from): "styledMessage",
        Timestamp(server_timestamp via qdatetime_from_naive): "timestamp",

        SenderRecipientId(sender_recipient_id via qvariant_from_option): "senderRecipientId",

        Delivered(fn delivered(&self)):                       "delivered",
        Read(fn read(&self)):                                 "read",
        Viewed(fn viewed(&self)):                             "viewed",

        Sent(fn sent(&self)):                                 "sent",
        Flags(flags):                                         "flags",
        Outgoing(is_outbound):                                "outgoing",
        Queued(fn queued(&self)):                             "queued",
        Failed(sending_has_failed):                           "failed",
        RemoteDeleted(is_remote_deleted):                     "remoteDeleted",

        Unidentified(use_unidentified):                       "unidentifiedSender",
        QuotedMessageId(quote_id via qvariant_from_option):   "quotedMessageId",
        HasSpoilers(fn has_spoilers(&self)):                  "hasSpoilers",
        HasStrikeThrough(fn has_strike_through(&self)):       "hasStrikeThrough",

        BodyRanges(fn body_ranges(&self) via body_ranges_qvariantlist): "bodyRanges",

        SpoilerTag(fn spoiler_tag(&self) via QString::from):  "spoilerTag",
        RevealedTag(fn revealed_tag(&self) via QString::from): "revealedTag",

<<<<<<< HEAD
        Attachments(fn attachments(&self)):                   "attachments",
        IsVoiceNote(is_voice_note):                           "isVoiceNote",
=======
        IsLatestRevision(fn is_latest_revision(&self)):       "isLatestRevision",
        IsEdited(fn is_edited(&self)):                        "isEdited",
>>>>>>> 4fb5e2b1
    }
}

fn body_ranges_qvariantlist(
    body_ranges: &[whisperfish_store::body_ranges::BodyRange],
) -> QVariantList {
    body_ranges
        .iter()
        .map(|range| {
            use whisperfish_store::body_ranges::AssociatedValue;

            let mut qrange = QVariantMap::default();
            qrange.insert("start".into(), range.start.into());
            qrange.insert("length".into(), range.length.into());
            let mut associated_value = QVariantMap::default();
            match &range.associated_value {
                None => {}
                Some(AssociatedValue::MentionUuid(mention_aci)) => {
                    associated_value.insert("type".into(), QString::from("mention").to_qvariant());
                    associated_value.insert(
                        "mention".into(),
                        QString::from(mention_aci as &str).to_qvariant(),
                    );
                }
                Some(AssociatedValue::Style(style)) => {
                    associated_value.insert("type".into(), QString::from("style").to_qvariant());
                    associated_value.insert("style".into(), style.to_qvariant());
                }
                _ => {
                    tracing::warn!(
                        "unimplemented associated value: {:?}",
                        range.associated_value
                    );
                }
            }
            qrange.insert("associatedValue".into(), associated_value.to_qvariant());
            qrange.to_qvariant()
        })
        .collect()
}

#[derive(QObject, Default)]
pub struct MessageListModel {
    base: qt_base_class!(trait QAbstractListModel),
    messages: Vec<orm::AugmentedMessage>,
}

impl MessageListModel {
    fn load_all(&mut self, storage: Storage, id: i32) {
        self.begin_reset_model();
        self.messages = storage
            .fetch_all_messages_augmented(id, true)
            .into_iter()
            .map(Into::into)
            .collect();
        self.end_reset_model();
    }

    fn observe(&mut self, storage: Storage, session_id: i32, event: crate::store::observer::Event) {
        // Waterfall handling of event.  If we cannot find a good specialized way of handling
        // the event, we'll reload the whole model.
        let message_id = event
            .relation_key_for(schema::messages::table)
            .and_then(|x| x.as_i32())
            .expect("message-related event observation");
        if event.is_delete() && event.for_table(schema::messages::table) {
            if let Some((pos, _msg)) = self
                .messages
                .iter()
                .enumerate()
                .find(|(_, msg)| msg.id == message_id)
            {
                self.begin_remove_rows(pos as i32, pos as i32);
                self.messages.remove(pos);
                self.end_remove_rows();
                return;
            }
        } else if event.is_update_or_insert() {
            let message = storage
                .fetch_augmented_message(message_id)
                .expect("inserted message");
            if message.session_id != session_id {
                tracing::trace!("Ignoring message insert/update for different session.");
                return;
            }
            let pos = self.messages.binary_search_by_key(
                &std::cmp::Reverse((message.server_timestamp, message.id)),
                |message| std::cmp::Reverse((message.server_timestamp, message.id)),
            );
            match pos {
                Ok(existing_index) if !message.is_latest_revision() => {
                    // Update, but message is not the latest revision. Remove it.
                    tracing::debug!("Handling message edit. Removing edited message from view.");
                    self.begin_remove_rows(existing_index as i32, existing_index as i32);
                    self.messages.remove(existing_index);
                    self.end_remove_rows();
                }
                Ok(existing_index) => {
                    // Update, and message is the latest revision. Update it.
                    tracing::debug!("Handling update event.");
                    self.messages[existing_index] = message;
                    let idx = self.row_index(existing_index as i32);
                    self.data_changed(idx, idx);
                }
                Err(_insertion_index) if !message.is_latest_revision() => {
                    // Don't insert old revisions.
                    tracing::debug!("Handling message edit for an old edit, no-op.");
                }
                Err(insertion_index) => {
                    // Insert the message, because it's the latest revision.
                    tracing::debug!("Handling insertion event");
                    self.begin_insert_rows(insertion_index as i32, insertion_index as i32);
                    self.messages.insert(insertion_index, message);
                    self.end_insert_rows();
                }
            }
            return;
        }

        tracing::debug!(
            "Falling back to reloading the whole MessageListModel for event {:?}",
            event
        );
        self.load_all(storage, session_id);
    }
}

impl QAbstractListModel for MessageListModel {
    fn row_count(&self) -> i32 {
        self.messages.len() as i32
    }

    fn data(&self, index: QModelIndex, role: i32) -> QVariant {
        let role = MessageRoles::from(role);
        role.get(&self.messages[index.row() as usize])
    }

    fn role_names(&self) -> HashMap<i32, QByteArray> {
        MessageRoles::role_names()
    }
}<|MERGE_RESOLUTION|>--- conflicted
+++ resolved
@@ -360,13 +360,11 @@
         SpoilerTag(fn spoiler_tag(&self) via QString::from):  "spoilerTag",
         RevealedTag(fn revealed_tag(&self) via QString::from): "revealedTag",
 
-<<<<<<< HEAD
         Attachments(fn attachments(&self)):                   "attachments",
         IsVoiceNote(is_voice_note):                           "isVoiceNote",
-=======
+
         IsLatestRevision(fn is_latest_revision(&self)):       "isLatestRevision",
         IsEdited(fn is_edited(&self)):                        "isEdited",
->>>>>>> 4fb5e2b1
     }
 }
 
