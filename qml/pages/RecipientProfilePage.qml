import QtQuick 2.2
import Sailfish.Silica 1.0
import be.rubdos.whisperfish 1.0
import "../components"

Page {
    id: recipientProfilePage
    objectName: "recipientProfilePage"

    property string profilePicture: ""
    property var session: null
    property var recipient: null

    Component.onCompleted: recipient.fingerprintNeeded = true

    // If entering from a group setting, don't expose direct message controls
    property bool groupContext: false

    SilicaFlickable {
        anchors.fill: parent
        contentHeight: column.height

        RemorsePopup { id: remorse }

        PullDownMenu {
            MenuItem {
                // Translation in ProfilePage.qml
                text: qsTrId("whisperfish-reset-identity-menu")
                visible: SettingsBridge.debug_mode
                onClicked: {
                    // Translation in ProfilePage.qml
                    remorse.execute(qsTrId("whisperfish-reset-identity-message"),
                        function() {
                            console.log("Resetting identity key: " + recipient.e164)
                            SessionModel.removeIdentities(recipient.recipientId)
                        })
                }
            }
            MenuItem {
                // Translation in ProfilePage.qml
                text: qsTrId("whisperfish-reset-session-menu")
                visible: SettingsBridge.debug_mode
                onClicked: {
                    // Translation in ProfilePage.qml
                    remorse.execute(qsTrId("whisperfish-reset-session-message"),
                        function() {
                            console.log("Resetting secure session with " + recipient.e164)
                            MessageModel.endSession(recipient.recipientId)
                        })
                }
            }
            MenuItem {
                // Don't show when message request is unanswered
                visible: recipient.accepted || recipient.blocked
                text: recipient.blocked
                    //: Menu action to unblock a recipient
                    //% "Unblock"
                    ? qsTrId("whisperfish-recipient-unblock")
                    //: Menu action to block a recipient
                    //% "Block"
                    : qsTrId("whisperfish-recipient-block")
                onClicked: {
                    recipient.blocked
                        ? ClientWorker.handleMessageRequest(recipient.recipientUuid, "accept")
                        : ClientWorker.handleMessageRequest(recipient.recipientUuid, "block")
                    // XXX Workaround until recipient update propagates back
                    recipient.recipientUuid = recipient.recipientUuid
                }
            }
            MenuItem {
                // Translation in ProfilePage.qml
                text: qsTrId("whisperfish-refresh-profile-menu")
                visible: SettingsBridge.debug_mode
                onClicked: {
                    ClientWorker.refresh_profile(recipient.recipientId)
                }
            }
            MenuItem {
                //: Show a peer's system contact page (menu item)
                //% "Show contact"
                text: qsTrId("whisperfish-show-contact-page-menu")
                enabled: recipient && (recipient.e164 && recipient.e164[0] === '+' || recipient.externalId)
                visible: enabled
                onClicked: {
                    var contact = recipient.externalId
                        ? resolvePeopleModel.personById(parseInt(recipient.externalId))
                        : resolvePeopleModel.personByPhoneNumber(recipient.e164)
                    if (contact != null) {
                        pageStack.push(pageStack.resolveImportPage('Sailfish.Contacts.ContactCardPage'), { contact: contact })
                    } else if (recipient.e164 && recipient.e164[0] === '+') {
                        var newContact = resolvePeopleModel.createContact(recipient.e164, recipient.givenName, recipient.familyName)
                        pageStack.push(pageStack.resolveImportPage('Sailfish.Contacts.ContactCardPage'), { contact: newContact })
                    }
                }
            }
            MenuItem {
                text: recipient.externalId != null
                    //: Menu action to unlink a Signal contact from a Sailfish OS contact
                    //% "Unlink contact"
                    ? qsTrId("whisperfish-recipient-unlink")
                    //: Menu action to pick a Sailfish OS contact to link the Signal user to
                    //% "Link contact"
                    : qsTrId("whisperfish-recipient-link")
                onClicked: recipient.externalId != null
                    ? ClientWorker.unlinkRecipient(recipient.recipientId)
                    : pageStack.push(Qt.resolvedUrl("LinkContactPage.qml"), { recipient: recipient })
            }
            MenuItem {
                // Translation in ProfilePage.qml
                text: qsTrId("whisperfish-save-message-expiry")
                visible: !groupContext && session != null && expiringMessages.newDuration !== session.expiringMessageTimeout
                onClicked: MessageModel.createExpiryUpdate(session.sessionId, expiringMessages.newDuration)
            }
        }

        Column {
            id: column
            width: parent.width
            spacing: Theme.paddingLarge

            PageHeader {
                title: recipient.name
                description: recipient.about
            }

            ProfilePicture {
                enabled: imageStatus === Image.Ready
                height: 2*Theme.itemSizeLarge
                width: height
                highlighted: false
                labelsHighlighted: false
                imageSource: "file://" + SettingsBridge.avatar_dir + "/" + recipient.uuid
                isGroup: false
                showInfoMark: true
                infoMarkSource: 'image://theme/icon-s-chat'
                infoMarkSize: 0.9*Theme.iconSizeSmallPlus
                infoMarkEmoji: recipient.emoji
                anchors.horizontalCenter: parent.horizontalCenter
                onClicked: pageStack.push(Qt.resolvedUrl("ViewImagePage.qml"), { title: recipient.name, path: imageSource })
            }

            TextArea {
                anchors.horizontalCenter: parent.horizontalCenter
                horizontalAlignment: Qt.AlignHCenter
                color: Theme.highlightColor
                visible: !recipient.isRegistered
                readOnly: true
                width: parent.width
                // Translation in ProfilePage.qml
                text: qsTrId("whisperfish-profile-page-unregistered-profile")
            }

<<<<<<< HEAD
            TextArea {
                anchors.horizontalCenter: parent.horizontalCenter
                horizontalAlignment: Qt.AlignHCenter
                color: Theme.highlightColor
                visible: recipient.isRegistered && (!recipient.accepted || recipient.blocked)
                readOnly: true
                width: parent.width
                text: recipient.blocked
                    //: Recipient profile page, blocked recipient into
                    //% "You have blocked the recipient."
                    ? qsTrId("whisperfish-profile-page-blocked-recipient")
                    //: Recipient profile page, message request is pending
                    //% "You can't communicate with the recipient until you accept their message request."
                    : qsTrId("whisperfish-profile-page-message-request-pending")
            }

            TextField {
                id: profileFullName
                readOnly: true
                visible: text.length > 0
                width: parent.width
                anchors.horizontalCenter: parent.horizontalCenter
                font.pixelSize: Theme.fontSizeLarge
                // Translation in ProfilePage.qml
                label: qsTrId("whisperfish-profile-joined-name")
                text: recipient.name
=======
            Row {
                spacing: Theme.paddingMedium
                anchors.left: parent.left
                width: parent.width - Theme.horizontalPageMargin

                TextField {
                    id: profileFullName
                    readOnly: true
                    visible: text.length > 0
                    width: parent.width - voiceCallButton.width - videoCallButton.width - 2*Theme.paddingMedium
                    font.pixelSize: Theme.fontSizeLarge
                    // Translation in ProfilePage.qml
                    label: qsTrId("whisperfish-profile-joined-name")
                    text: recipient.name
                }

                IconButton {
                    id: voiceCallButton
                    visible: SetupWorker.callingSupported && SettingsBridge.debug_mode
                    anchors.verticalCenter: parent.verticalCenter
                    icon.source: "image://theme/icon-m-call"
                    onClicked: {
                        calls.call(recipient.id, false);
                    }
                }

                IconButton {
                    id: videoCallButton
                    visible: SetupWorker.callingSupported && SettingsBridge.debug_mode
                    anchors.verticalCenter: parent.verticalCenter
                    icon.source: "image://theme/icon-m-video"
                    onClicked: {
                        calls.call(recipient.id, true);
                    }
                }
>>>>>>> c8c7d09c
            }

            TextField {
                readOnly: true
                visible: SettingsBridge.debug_mode && text.length > 0
                width: parent.width
                anchors.horizontalCenter: parent.horizontalCenter
                font.pixelSize: Theme.fontSizeMedium
                // Translation in ProfilePage.qml
                label: qsTrId("whisperfish-profile-uuid")
                text: recipient.uuid
            }


            Label {
                visible: recipient.uuid == null || recipient.uuid == "00000000-0000-0000-0000-000000000000"
                anchors {
                    left: parent.left
                    right: parent.right
                    leftMargin: Theme.paddingLarge
                    rightMargin: Theme.paddingLarge
                }
                font.pixelSize: Theme.fontSizeMedium
                horizontalAlignment: Text.alignHCenter
                wrapMode: Text.Wrap
                //: Warning about recipient UUID not existing or nil (all zeros)
                //% "This user profile is broken and can't be used."
                text: qsTrId("whisperfish-profile-uuid-invalid-warning")
                color: Theme.errorColor
            }

            TextField {
                readOnly: true
                visible: text.length > 0
                width: parent.width
                anchors.horizontalCenter: parent.horizontalCenter
                font.pixelSize: Theme.fontSizeMedium
                // Translation in ProfilePage.qml
                label: qsTrId("whisperfish-profile-phone-number")
                text: recipient.e164 != null ? recipient.e164 : ''
            }

            TextField {
                id: profileAboutEdit
                readOnly: true
                visible: text.length > 0
                width: parent.width
                font.pixelSize: Theme.fontSizeMedium
                // Translation in ProfilePage.qml
                label: qsTrId("whisperfish-profile-about")
                text: recipient.about
            }

            ExpiringMessagesComboBox {
                id: expiringMessages
                visible: !groupContext && session != null
                width: parent.width
                duration: session.expiringMessageTimeout
            }

            ComboBox {
                id: recipientUnidentifiedMode
                visible: SettingsBridge.debug_mode
                // Translation in ProfilePage.qml
                label: qsTrId("whisperfish-profile-unidentified")
                currentIndex: recipient.unidentifiedAccessMode
                enabled: false
                menu: ContextMenu {
                    MenuItem {
                        // Translation in ProfilePage.qml
                        text: qsTrId("whisperfish-unidentified-unknown")
                    }
                    MenuItem {
                        // Translation in ProfilePage.qml
                        text: qsTrId("whisperfish-unidentified-disabled")
                    }
                    MenuItem {
                        // Translation in ProfilePage.qml
                        text: qsTrId("whisperfish-unidentified-enabled")
                    }
                    MenuItem {
                        // Translation in ProfilePage.qml
                        text: qsTrId("whisperfish-unidentified-unrestricted")
                    }
                }
            }

            SectionHeader {
                //: Verify safety numbers
                //% "Verify safety numbers"
                text: qsTrId("whisperfish-verify-contact-identity-title")
            }

            Button {
                //: Show fingerprint button
                //% "Show fingerprint"
                text: qsTrId("whisperfish-show-fingerprint")
                enabled: numericFingerprint.text.length === 0
                onClicked: {
                    if(recipient.sessionFingerprint && recipient.sessionFingerprint.length === 60) {
                        var pretty_fp = ""
                        for(var i = 1; i <= 12; ++i) {
                            pretty_fp += recipient.sessionFingerprint.slice(5*(i-1), (5*i))
                            if(i === 4 || i === 8) {
                                pretty_fp += "\n"
                            } else if(i < 12) {
                                pretty_fp += " "
                            }
                        }
                        numericFingerprint.text = pretty_fp
                        isKyberEnabled.checked = recipient.sessionIsPostQuantum
                        isKyberEnabled.visible = true
                    }
                }
                anchors.horizontalCenter: parent.horizontalCenter
            }

            Rectangle {
                anchors.horizontalCenter: parent.horizontalCenter
                width: numericFingerprint.width + 2*Theme.paddingLarge
                height: numericFingerprint.height + 2*Theme.paddingLarge
                radius: Theme.paddingLarge
                color: Theme.rgba(Theme.highlightBackgroundColor, Theme.highlightBackgroundOpacity)
                visible: numericFingerprint.text.length > 0
                Label {
                    id: numericFingerprint
                    anchors.centerIn: parent
                    font.family: 'monospace'
                }
            }

            TextArea {
                id: fingerprintDirections
                anchors.horizontalCenter: parent.horizontalCenter
                readOnly: true
                font.pixelSize: Theme.fontSizeSmall
                width: parent.width
                //: Numeric fingerprint instructions
                //% "If you wish to verify the security of your end-to-end encryption with %1, compare the numbers above with the numbers on their device."
                text: qsTrId("whisperfish-numeric-fingerprint-directions").arg(recipient.name)
            }

            IconTextSwitch {
                automaticCheck: false
                visible: false
                id: isKyberEnabled
                anchors.horizontalCenter: parent.horizontalCenter
                //: Profile page: whether a contact has post-quantum secure sessions
                //% "Post-quantum keys in use"
                text: qsTrId("whisperfish-profile-pq-enabled")
                //: Profile page: description for post-quantum secure sessions
                //% "If checked, this session was initialized with post-quantum secure cryptography."
                description: qsTrId("whisperfish-profile-pq-enabled-description")
                checked: recipient.sessionIsPostQuantum
                icon.source: "image://theme/icon-m-device-lock"

                onClicked: {
                    if (recipient.sessionIsPostQuantum) {
                        return;
                    }
                    //: Upgrading the session to Kyber remorse popup, past tense
                    //% "Session reset for post-quantum upgrade"
                    remorse.execute(qsTrId("whisperfish-kyber-click-explanation"),
                        function() {
                            console.log("Resetting secure session (pq upgrade) with " + recipient.e164)
                            MessageModel.endSession(recipient.recipientId)
                        })
                }
            }
        }
    }
}<|MERGE_RESOLUTION|>--- conflicted
+++ resolved
@@ -150,7 +150,6 @@
                 text: qsTrId("whisperfish-profile-page-unregistered-profile")
             }
 
-<<<<<<< HEAD
             TextArea {
                 anchors.horizontalCenter: parent.horizontalCenter
                 horizontalAlignment: Qt.AlignHCenter
@@ -167,17 +166,6 @@
                     : qsTrId("whisperfish-profile-page-message-request-pending")
             }
 
-            TextField {
-                id: profileFullName
-                readOnly: true
-                visible: text.length > 0
-                width: parent.width
-                anchors.horizontalCenter: parent.horizontalCenter
-                font.pixelSize: Theme.fontSizeLarge
-                // Translation in ProfilePage.qml
-                label: qsTrId("whisperfish-profile-joined-name")
-                text: recipient.name
-=======
             Row {
                 spacing: Theme.paddingMedium
                 anchors.left: parent.left
@@ -213,7 +201,6 @@
                         calls.call(recipient.id, true);
                     }
                 }
->>>>>>> c8c7d09c
             }
 
             TextField {
