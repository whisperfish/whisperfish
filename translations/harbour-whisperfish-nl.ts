--- conflicted
+++ resolved
@@ -517,11 +517,7 @@
     <message id="whisperfish-text-registration-directions">
         <location filename="../qml/pages/Register.qml" line="94"/>
         <source>Signal will text you a 6-digit verification code.</source>
-<<<<<<< HEAD
-        <translation>Signal zal je een sms met een verificatiecode van 6 tekens sturen.</translation>
-=======
         <translation>Signal zal je een sms sturen met een 6-cijferige verificatiecode.</translation>
->>>>>>> 52a2c4d8
     </message>
     <message id="whisperfish-reset-peer-accept">
         <location filename="../qml/pages/PeerIdentityChanged.qml" line="24"/>
@@ -833,11 +829,7 @@
         <source>Signal will text you a 6-digit verification code. Please enter it here, using only numbers.</source>
         <oldsource>Signal will text you a 6-digit verification code. Please enter it here.</oldsource>
         <extracomment>Text verification code instructions</extracomment>
-<<<<<<< HEAD
-        <translation>Signal zal je een sms met een verificatiecode van 6 tekens sturen. Voer deze hier in.</translation>
-=======
         <translation>Signal zal je een sms sturen met een 6-cijferige verificatiecode. Voer deze hier in.</translation>
->>>>>>> 52a2c4d8
     </message>
     <message id="whisperfish-verify-contact-identity-title">
         <location filename="../qml/pages/VerifyIdentity.qml" line="44"/>
