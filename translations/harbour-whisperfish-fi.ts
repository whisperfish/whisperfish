<?xml version="1.0" encoding="utf-8"?>
<!DOCTYPE TS>
<TS version="2.1" language="fi_FI">
<context>
    <name></name>
    <message id="whisperfish-cover-new-label">
        <location filename="../qml/cover/UnreadLabel.qml" line="25"/>
        <source>New</source>
        <extracomment>Cover new message label</extracomment>
        <translation>Uusi</translation>
    </message>
    <message id="whisperfish-session-has-attachment">
        <location filename="../qml/delegates/SessionDelegate.qml" line="35"/>
        <source>Attachment</source>
        <extracomment>Session contains an attachment label</extracomment>
        <translation>Liite</translation>
    </message>
    <message id="whisperfish-session-delete-all">
<<<<<<< HEAD
        <location filename="../qml/delegates/SessionDelegate.qml" line="53"/>
=======
        <location filename="../qml/delegates/SessionDelegate.qml" line="49"/>
>>>>>>> 1fea85f3
        <source>All messages deleted</source>
        <oldsource>Deleting all messages</oldsource>
        <extracomment>Delete all messages from session (past tense)</extracomment>
        <translation>Kaikki viestit poistettu</translation>
    </message>
    <message id="whisperfish-session-note-to-self">
<<<<<<< HEAD
        <location filename="../qml/delegates/SessionDelegate.qml" line="153"/>
=======
        <location filename="../qml/delegates/SessionDelegate.qml" line="128"/>
>>>>>>> 1fea85f3
        <location filename="../qml/pages/ShareDestination.qml" line="90"/>
        <source>Note to self</source>
        <extracomment>Name of the conversation with one&apos;s own number</extracomment>
        <translation>Omat viestit</translation>
    </message>
    <message id="whisperfish-message-preview-draft">
<<<<<<< HEAD
        <location filename="../qml/delegates/SessionDelegate.qml" line="172"/>
=======
        <location filename="../qml/delegates/SessionDelegate.qml" line="147"/>
>>>>>>> 1fea85f3
        <source>Draft: %1</source>
        <extracomment>Message preview for a saved, unsent message</extracomment>
        <translation>Luonnos: %1</translation>
    </message>
    <message id="whisperfish-session-mark-unpinned">
        <location filename="../qml/delegates/SessionDelegate.qml" line="273"/>
        <source>Unpin</source>
        <extracomment>&apos;Unpin&apos; conversation from the top of the view</extracomment>
        <translation>Vapauta</translation>
    </message>
    <message id="whisperfish-session-mark-pinned">
        <location filename="../qml/delegates/SessionDelegate.qml" line="276"/>
        <source>Pin to top</source>
        <extracomment>&apos;Pin&apos; conversation to the top of the view</extracomment>
        <translation>Kiinnitä</translation>
    </message>
    <message id="whisperfish-session-mark-unmuted">
<<<<<<< HEAD
        <location filename="../qml/delegates/SessionDelegate.qml" line="285"/>
=======
        <location filename="../qml/delegates/SessionDelegate.qml" line="259"/>
>>>>>>> 1fea85f3
        <source>Unmute conversation</source>
        <oldsource>Mark as unmuted</oldsource>
        <extracomment>Mark conversation as unmuted</extracomment>
        <translation>Poista mykistys</translation>
    </message>
    <message id="whisperfish-session-mark-muted">
<<<<<<< HEAD
        <location filename="../qml/delegates/SessionDelegate.qml" line="288"/>
=======
        <location filename="../qml/delegates/SessionDelegate.qml" line="262"/>
>>>>>>> 1fea85f3
        <source>Mute conversation</source>
        <oldsource>Mark as muted</oldsource>
        <extracomment>Mark conversation as muted</extracomment>
        <translation>Mykistä</translation>
    </message>
    <message id="whisperfish-session-mark-unarchived">
        <location filename="../qml/delegates/SessionDelegate.qml" line="296"/>
        <source>Restore to inbox</source>
        <extracomment>Show archived messages again in the main page</extracomment>
        <translation>Palauta keskustelu</translation>
    </message>
    <message id="whisperfish-session-mark-archived">
        <location filename="../qml/delegates/SessionDelegate.qml" line="299"/>
        <source>Archive conversation</source>
        <extracomment>Move the conversation to archived conversations</extracomment>
        <translation>Arkistoi keskustelu</translation>
    </message>
    <message id="whisperfish-session-delete">
<<<<<<< HEAD
        <location filename="../qml/delegates/SessionDelegate.qml" line="306"/>
=======
        <location filename="../qml/delegates/SessionDelegate.qml" line="280"/>
>>>>>>> 1fea85f3
        <source>Delete conversation</source>
        <extracomment>Delete all messages from session menu</extracomment>
        <translation>Poista keskustelu</translation>
    </message>
    <message id="whisperfish-notification-default-message">
        <location filename="../qml/harbour-whisperfish.qml" line="112"/>
        <source>New Message</source>
        <extracomment>Default label for new message notification</extracomment>
        <translation>Uusi viesti</translation>
    </message>
    <message id="whisperfish-fatal-error-setup-client">
        <location filename="../qml/harbour-whisperfish.qml" line="210"/>
        <source>Failed to setup Signal client</source>
        <extracomment>Failed to setup signal client error message</extracomment>
        <translation>Signal-sovelluksen määritys epäonnistui</translation>
    </message>
    <message id="whisperfish-fatal-error-invalid-datastore">
        <location filename="../qml/harbour-whisperfish.qml" line="215"/>
        <source>Failed to setup data storage</source>
        <oldsource>Failed to setup datastore</oldsource>
        <extracomment>Failed to setup datastore error message</extracomment>
        <translation>Tietovaraston määritys epäonnistui</translation>
    </message>
    <message id="permission-la-data">
        <location filename="../qml/harbour-whisperfish.qml" line="309"/>
        <source>Whisperfish data storage</source>
        <extracomment>Permission for Whisperfish data storage</extracomment>
        <translation>Whisperfish tallennustila</translation>
    </message>
    <message id="permission-la-data_description">
        <location filename="../qml/harbour-whisperfish.qml" line="313"/>
        <source>Store configuration and messages</source>
        <extracomment>Permission description for Whisperfish data storage</extracomment>
        <translation>Tallenna asetukset ja viestit</translation>
    </message>
    <message id="whisperfish-session-section-today">
        <location filename="../qml/pages/MainPage.qml" line="239"/>
        <source>Today</source>
        <extracomment>Session section label for today</extracomment>
        <translation>Tänään</translation>
    </message>
    <message id="whisperfish-session-section-yesterday">
        <location filename="../qml/pages/MainPage.qml" line="244"/>
        <source>Yesterday</source>
        <extracomment>Session section label for yesterday</extracomment>
        <translation>Eilen</translation>
    </message>
    <message id="whisperfish-session-section-older">
        <location filename="../qml/pages/MainPage.qml" line="249"/>
        <source>Older</source>
        <extracomment>Session section label for older</extracomment>
        <translation>Aiemmat</translation>
    </message>
    <message id="whisperfish-about">
        <location filename="../qml/pages/About.qml" line="20"/>
        <source>About Whisperfish</source>
        <extracomment>Title for about page</extracomment>
        <translation>Tietoja</translation>
    </message>
    <message id="whisperfish-version">
        <location filename="../qml/pages/About.qml" line="33"/>
        <source>Whisperfish v%1</source>
        <extracomment>Whisperfish version string</extracomment>
        <translation>Whisperfish v%1</translation>
    </message>
    <message id="whisperfish-description">
        <location filename="../qml/pages/About.qml" line="43"/>
        <source>Signal client for Sailfish OS</source>
        <extracomment>Whisperfish description</extracomment>
        <translation>Signal-sovellus Sailfish OS -käyttöjärjestelmälle</translation>
    </message>
    <message id="whisperfish-build-id">
        <location filename="../qml/pages/About.qml" line="54"/>
        <source>Build ID: %1</source>
        <extracomment>Whisperfish long version string and build ID</extracomment>
        <translation>Koontitunnus: %1</translation>
    </message>
    <message id="whisperfish-copyright">
        <location filename="../qml/pages/About.qml" line="64"/>
        <source>Copyright</source>
        <extracomment>Copyright</extracomment>
        <translation>Tekijänoikeudet</translation>
    </message>
    <message id="whisperfish-liberapay">
        <location filename="../qml/pages/About.qml" line="87"/>
        <source>Support on Liberapay</source>
        <extracomment>Support on Liberapay</extracomment>
        <translation>Tue kehitystä Liberapayssä</translation>
    </message>
    <message id="whisperfish-source-code">
        <location filename="../qml/pages/About.qml" line="97"/>
        <source>Source Code</source>
        <extracomment>Source Code</extracomment>
        <translation>Lähdekoodi</translation>
    </message>
    <message id="whisperfish-bug-report">
        <location filename="../qml/pages/About.qml" line="107"/>
        <source>Report a Bug</source>
        <extracomment>Report a Bug</extracomment>
        <translation>Raportoi virheestä</translation>
    </message>
    <message id="whisperfish-about-wiki-link">
        <location filename="../qml/pages/About.qml" line="117"/>
        <source>Visit the Wiki</source>
        <extracomment>Visit the Wiki button, tapping links to the Whisperfish Wiki</extracomment>
        <translation>Käy Wikissä</translation>
    </message>
    <message id="whisperfish-extra-copyright">
        <location filename="../qml/pages/About.qml" line="126"/>
        <source>Additional Copyright</source>
        <extracomment>Additional Copyright</extracomment>
        <translation>Muut tekijänoikeustiedot</translation>
    </message>
    <message id="whisperfish-add-confirm">
        <location filename="../qml/pages/AddDevice.qml" line="25"/>
        <source>Add</source>
        <extracomment>&quot;Add&quot; message, shown in the link device dialog</extracomment>
        <translation>Lisää</translation>
    </message>
    <message id="whisperfish-add-device">
        <location filename="../qml/pages/AddDevice.qml" line="33"/>
        <source>Add Device</source>
        <extracomment>Add Device, shown as pull-down menu item</extracomment>
        <translation>Lisää laite</translation>
    </message>
    <message id="whisperfish-device-url">
        <location filename="../qml/pages/AddDevice.qml" line="43"/>
        <source>Device URL</source>
        <extracomment>Device URL, text input for pasting the QR-scanned code</extracomment>
        <translation>Laitteen URL-osoite</translation>
    </message>
    <message id="whisperfish-device-link-instructions">
        <location filename="../qml/pages/AddDevice.qml" line="54"/>
        <source>Install Signal Desktop. Use the CodeReader application to scan the QR code displayed on Signal Desktop and copy and paste the URL here.</source>
        <extracomment>Instructions on how to scan QR code for device linking</extracomment>
        <translation>Asenna Signal Desktop, lue siinä näkyvä QR-koodi CodeReader-sovelluksella ja liitä osoite tähän.</translation>
    </message>
    <message id="whisperfish-select-picture">
        <location filename="../qml/pages/ImagePicker.qml" line="44"/>
        <source>Select picture</source>
        <extracomment>Title for image picker page</extracomment>
        <translation>Valitse kuva</translation>
    </message>
    <message id="whisperfish-add-linked-device">
        <location filename="../qml/pages/LinkedDevices.qml" line="17"/>
        <source>Add</source>
        <extracomment>Menu option to add new linked device</extracomment>
        <translation>Lisää</translation>
    </message>
    <message id="whisperfish-refresh-linked-devices">
        <location filename="../qml/pages/LinkedDevices.qml" line="30"/>
        <source>Refresh</source>
        <extracomment>Menu option to refresh linked devices</extracomment>
        <translation>Päivitä</translation>
    </message>
    <message id="whisperfish-linked-devices">
        <location filename="../qml/pages/LinkedDevices.qml" line="39"/>
        <source>Linked Devices</source>
        <extracomment>Title for Linked Devices page</extracomment>
        <translation>Linkitetyt laitteet</translation>
    </message>
    <message id="whisperfish-device-unlink-message">
        <location filename="../qml/pages/LinkedDevices.qml" line="49"/>
        <source>Unlinked</source>
        <oldsource>Unlinking</oldsource>
        <extracomment>Unlinking remorse info message for unlinking secondary devices (past tense)</extracomment>
        <translation>Linkitys poistettu</translation>
    </message>
    <message id="whisperfish-current-device-name">
        <location filename="../qml/pages/LinkedDevices.qml" line="65"/>
        <source>Current device (Whisperfish, %1)</source>
        <extracomment>Linked device title for current Whisperfish</extracomment>
        <translation>Nykyinen laite (Whisperfish, %1)</translation>
    </message>
    <message id="whisperfish-device-name">
        <location filename="../qml/pages/LinkedDevices.qml" line="69"/>
        <source>Device %1</source>
        <extracomment>Linked device name</extracomment>
        <translation>Laite %1</translation>
    </message>
    <message id="whisperfish-device-link-date">
        <location filename="../qml/pages/LinkedDevices.qml" line="81"/>
        <source>Linked: %1</source>
        <extracomment>Linked device date</extracomment>
        <translation>Liitetty: %1</translation>
    </message>
    <message id="whisperfish-device-last-active">
        <location filename="../qml/pages/LinkedDevices.qml" line="98"/>
        <source>Last active: %1</source>
        <extracomment>Linked device last active date</extracomment>
        <translation>Käytetty viimeksi: %1</translation>
    </message>
    <message id="whisperfish-device-unlink">
        <location filename="../qml/pages/LinkedDevices.qml" line="118"/>
        <source>Unlink</source>
        <extracomment>Device unlink menu option</extracomment>
        <translation>Poista linkitys</translation>
    </message>
    <message id="whisperfish-no-messages-hint-text">
        <location filename="../qml/pages/MainPage.qml" line="218"/>
        <source>Pull down to start a new conversation.</source>
        <extracomment>No messages found, hint on what to do</extracomment>
        <translation>Aloita uusi keskustelu vetämällä alas.</translation>
    </message>
    <message id="whisperfish-about-menu">
        <location filename="../qml/pages/MainPage.qml" line="24"/>
        <source>About Whisperfish</source>
        <extracomment>About whisperfish menu item</extracomment>
        <translation>Tietoja</translation>
    </message>
    <message id="whisperfish-settings-menu">
        <location filename="../qml/pages/MainPage.qml" line="30"/>
        <source>Settings</source>
        <extracomment>Whisperfish settings menu item</extracomment>
        <translation>Asetukset</translation>
    </message>
    <message id="whisperfish-new-message-menu">
        <location filename="../qml/pages/MainPage.qml" line="80"/>
        <source>New Message</source>
        <extracomment>Whisperfish new message menu item</extracomment>
        <translation>Uusi viesti</translation>
    </message>
    <message id="whisperfish-show-archived-menu">
        <location filename="../qml/pages/MainPage.qml" line="59"/>
        <source>Show archived conversations</source>
        <extracomment>Menu item for showing archived conversations</extracomment>
        <translation>Arkistoidut keskustelut</translation>
    </message>
    <message id="whisperfish-show-inbox-menu">
        <location filename="../qml/pages/MainPage.qml" line="62"/>
        <source>Return to conversations</source>
        <extracomment>Menu item for returning to &quot;inbox&quot; from archived sessions</extracomment>
        <translation>Aktiiviset keskustelut</translation>
    </message>
    <message id="whisperfish-subtitle-active-conversations">
        <location filename="../qml/pages/MainPage.qml" line="195"/>
        <source>Conversations</source>
        <extracomment>Whisperfish subtitle for active conversations aka. &quot;inbox&quot;</extracomment>
        <translation>Keskustelut</translation>
    </message>
    <message id="whisperfish-subtitle-archived-conversations">
        <location filename="../qml/pages/MainPage.qml" line="198"/>
        <source>Archived conversations</source>
        <extracomment>Whisperfish subtitle for archived conversations</extracomment>
        <translation>Arkistoidut keskustelut</translation>
    </message>
    <message id="whisperfish-registration-required-message">
        <location filename="../qml/pages/MainPage.qml" line="210"/>
        <source>Registration required</source>
        <extracomment>Whisperfish registration required message</extracomment>
        <translation>Rekisteröinti vaaditaan</translation>
    </message>
    <message id="whisperfish-locked-message">
        <location filename="../qml/pages/MainPage.qml" line="214"/>
        <source>Locked</source>
        <extracomment>Whisperfish locked message</extracomment>
        <translation>Lukittu</translation>
    </message>
    <message id="whisperfish-session-section-pinned">
        <location filename="../qml/pages/MainPage.qml" line="234"/>
        <source>Pinned</source>
        <extracomment>Session section label for pinned messages</extracomment>
        <translation>Kiinnitetty</translation>
    </message>
    <message id="whisperfish-remorse-deleted-messages-locally" numerus="yes">
        <location filename="../qml/components/MessagesView.qml" line="141"/>
        <source>Locally deleted %n message(s)</source>
        <oldsource>Locally deleted %1 messages</oldsource>
        <extracomment>Remorse: *locally* deleted one or multiple message (past tense)</extracomment>
        <translation>
            <numerusform>Poistettu laitteelta %n viesti</numerusform>
            <numerusform>Poistettu laitteelta %n viestiä</numerusform>
        </translation>
    </message>
    <message id="whisperfish-react-message-menu">
        <location filename="../qml/components/MessagesView.qml" line="366"/>
        <source>React</source>
        <extracomment>React with emoji to message menu item</extracomment>
        <translation>Reagoi</translation>
    </message>
    <message id="whisperfish-copy-message-menu">
        <location filename="../qml/components/MessagesView.qml" line="380"/>
        <source>Copy</source>
        <extracomment>Copy message menu item</extracomment>
        <translation>Kopioi</translation>
    </message>
    <message id="whisperfish-forward-message-menu">
        <location filename="../qml/components/MessagesView.qml" line="387"/>
        <source>Forward</source>
        <extracomment>Forward message menu item</extracomment>
        <translation>Lähetä eteenpäin</translation>
    </message>
    <message id="whisperfish-select-or-options-message-menu">
        <location filename="../qml/components/MessagesView.qml" line="394"/>
        <source>Select • more</source>
        <extracomment>&quot;Select and show more options&quot; message menu item</extracomment>
        <translation>Valitse • lisävalikko</translation>
    </message>
    <message id="whisperfish-resend-message-menu">
        <location filename="../qml/components/MessagesView.qml" line="373"/>
        <source>Retry sending</source>
        <oldsource>Resend</oldsource>
        <extracomment>Resend message menu item</extracomment>
        <translation>Yritä lähettää viesti uudelleen</translation>
    </message>
    <message id="whisperfish-reset-session-menu">
        <location filename="../qml/pages/VerifyIdentity.qml" line="19"/>
        <source>Reset Secure Session</source>
        <extracomment>Reset secure session menu item</extracomment>
        <translation>Alusta salattu istunto</translation>
    </message>
    <message id="whisperfish-reset-session-message">
        <location filename="../qml/pages/VerifyIdentity.qml" line="24"/>
        <source>Secure session reset</source>
        <oldsource>Resetting secure session</oldsource>
        <extracomment>Reset secure session remorse message (past tense)</extracomment>
        <translation>Salattu istunto alustettu</translation>
    </message>
    <message id="whisperfish-show-contact-page-menu">
        <location filename="../qml/pages/VerifyIdentity.qml" line="34"/>
        <source>Show contact</source>
        <extracomment>Show a peer&apos;s system contact page (menu item)</extracomment>
        <translation>Näytä kontaktin tiedot</translation>
    </message>
    <message id="whisperfish-numeric-fingerprint-directions">
        <location filename="../qml/pages/VerifyIdentity.qml" line="73"/>
        <source>If you wish to verify the security of your end-to-end encryption with %1, compare the numbers above with the numbers on their device.</source>
        <extracomment>Numeric fingerprint instructions</extracomment>
        <translation>Jos haluat varmentaa salauksen yksityisyyden sinun ja keskustelukumppanin %1 välillä, vertaa näitä numeroita keskustelukumppanin laitteessa näkyviin numeroihin.</translation>
    </message>
    <message id="whisperfish-recipient-number-invalid-chars">
        <location filename="../qml/pages/NewMessage.qml" line="59"/>
        <source>This phone number contains invalid characters.</source>
        <extracomment>invalid recipient phone number: invalid characters</extracomment>
        <translation>Tämä puhelinnumero sisältää virheellisiä merkkejä.</translation>
    </message>
    <message id="whisperfish-recipient-local-number-not-allowed">
        <location filename="../qml/pages/NewMessage.qml" line="64"/>
        <source>Please set a country code in the settings, or use the international format.</source>
        <extracomment>invalid recipient phone number: local numbers are not allowed</extracomment>
        <translation>Valitse maatunnus asetuksissa, tai käytä kansainvälistä puhelinnumeroa.</translation>
    </message>
    <message id="whisperfish-recipient-number-invalid-unspecified">
        <location filename="../qml/pages/NewMessage.qml" line="68"/>
        <source>This phone number appears to be invalid.</source>
        <extracomment>invalid recipient phone number: failed to format</extracomment>
        <translation>Tämä puhelinnumero ei vaikuta olevan kelvollinen.</translation>
    </message>
    <message id="whisperfish-new-message-title">
        <location filename="../qml/pages/NewMessage.qml" line="96"/>
        <source>New message</source>
        <extracomment>New message page title</extracomment>
        <translation>Uusi viesti</translation>
    </message>
    <message id="whisperfish-new-group-title">
        <location filename="../qml/pages/NewGroup.qml" line="38"/>
        <source>New Group</source>
        <extracomment>New group page title</extracomment>
        <translation>Uusi ryhmä</translation>
    </message>
    <message id="whisperfish-group-name-label">
        <location filename="../qml/pages/NewGroup.qml" line="47"/>
        <source>Group Name</source>
        <extracomment>Group name label</extracomment>
        <translation>Ryhmän nimi</translation>
    </message>
    <message id="whisperfish-group-name-placeholder">
        <location filename="../qml/pages/NewGroup.qml" line="50"/>
        <source>Group Name</source>
        <extracomment>Group name placeholder</extracomment>
        <translation>Ryhmän nimi</translation>
    </message>
    <message id="whisperfish-new-group-message-members">
        <location filename="../qml/pages/NewGroup.qml" line="69"/>
        <location filename="../qml/pages/NewGroup.qml" line="73"/>
        <source>Members</source>
        <extracomment>New group message members label
----------
Summary of all selected recipients, e.g. &quot;Bob, Jane, 75553243&quot;</extracomment>
        <translation>Jäsenet</translation>
    </message>
    <message id="whisperfish-new-message-recipient">
        <location filename="../qml/pages/NewMessage.qml" line="114"/>
        <location filename="../qml/pages/NewMessage.qml" line="118"/>
        <source>Recipient</source>
        <extracomment>New message recipient label
----------
Summary of all selected recipients, e.g. &quot;Bob, Jane, 75553243&quot;</extracomment>
        <translation>Vastaanottaja</translation>
    </message>
    <message id="whisperfish-error-invalid-group-name">
        <location filename="../qml/pages/NewGroup.qml" line="110"/>
        <source>Please name the group</source>
        <extracomment>Invalid group name error</extracomment>
        <translation>Anna ryhmälle nimi</translation>
    </message>
    <message id="whisperfish-error-invalid-group-members">
        <location filename="../qml/pages/NewGroup.qml" line="106"/>
        <source>Please select group members</source>
        <extracomment>Invalid recipient error</extracomment>
        <translation>Valitse ryhmän jäseniä</translation>
    </message>
    <message id="whisperfish-error-invalid-recipient">
        <location filename="../qml/pages/NewMessage.qml" line="174"/>
        <source>Invalid recipient</source>
        <extracomment>Invalid recipient error</extracomment>
        <translation>Vastaanottaja ei kelpaa</translation>
    </message>
    <message id="whisperfish-initial-setup-welcome-title">
        <location filename="../qml/pages/SetupPasswordPage.qml" line="16"/>
        <source>Welcome to Whisperfish</source>
        <extracomment>welcome screen title when creating a new database</extracomment>
        <translation>Tervetuloa Whisperfishiin</translation>
    </message>
    <message id="whisperfish-setup-password-prompt">
        <location filename="../qml/pages/SetupPasswordPage.qml" line="20"/>
        <source>Set a new password to secure your conversations.</source>
        <extracomment>new password setup prompt</extracomment>
        <translation>Aseta uusi salasana keskustelujesi turvaamiseksi.</translation>
    </message>
    <message id="whisperfish-password-label-too-short">
        <location filename="../qml/pages/SetupPasswordPage.qml" line="71"/>
        <location filename="../qml/pages/SetupPasswordPage.qml" line="100"/>
        <source>Password is too short</source>
        <extracomment>Password label when too short</extracomment>
        <translation>Salasana on liian lyhyt</translation>
    </message>
    <message id="whisperfish-password-label">
        <location filename="../qml/pages/SetupPasswordPage.qml" line="74"/>
        <location filename="../qml/pages/UnlockPage.qml" line="73"/>
        <source>Password</source>
        <extracomment>Password label</extracomment>
        <translation>Salasana</translation>
    </message>
    <message id="whisperfish-new-password-placeholder">
        <location filename="../qml/pages/SetupPasswordPage.qml" line="77"/>
        <source>Your new password</source>
        <extracomment>New password input placeholder</extracomment>
        <translation>Uusi salasanasi</translation>
    </message>
    <message id="whisperfish-password-repeated-label">
        <location filename="../qml/pages/SetupPasswordPage.qml" line="95"/>
        <source>Repeat the password</source>
        <oldsource>Repeated password</oldsource>
        <extracomment>repeated password input label</extracomment>
        <translation>Salasanasi uudestaan</translation>
    </message>
    <message id="whisperfish-password-repeated-label-wrong">
        <location filename="../qml/pages/SetupPasswordPage.qml" line="103"/>
        <source>Passwords do not match</source>
        <extracomment>repeated password input label if passwords don&apos;t match</extracomment>
        <translation>Salasanat eivät täsmää</translation>
    </message>
    <message id="whisperfish-new-password-repeat-placeholder">
        <location filename="../qml/pages/SetupPasswordPage.qml" line="107"/>
        <source>Repeat your new password</source>
        <extracomment>Repeated new password input placeholder</extracomment>
        <translation>Toista salasanasi</translation>
    </message>
    <message id="whisperfish-skip-button-label">
        <location filename="../qml/pages/SetupPasswordPage.qml" line="131"/>
        <source>Skip</source>
        <extracomment>skip button label</extracomment>
        <translation>Ohita</translation>
    </message>
    <message id="whisperfish-unlock-page-title">
        <location filename="../qml/pages/UnlockPage.qml" line="9"/>
        <source>Unlock</source>
        <extracomment>unlock page title</extracomment>
        <translation>Avaa lukitus</translation>
    </message>
    <message id="whisperfish-unlock-welcome-title">
        <location filename="../qml/pages/UnlockPage.qml" line="12"/>
        <source>Whisperfish</source>
        <extracomment>unlock page welcome title, centered on screen</extracomment>
        <translation>Whisperfish</translation>
    </message>
    <message id="whisperfish-unlock-password-prompt">
        <location filename="../qml/pages/UnlockPage.qml" line="15"/>
        <source>Please enter your password to unlock your conversations.</source>
        <extracomment>unlock page password prompt</extracomment>
        <translation>Anna salasanasi, jotta voit avata keskustelusi.</translation>
    </message>
    <message id="whisperfish-fatal-error-msg-not-registered">
        <location filename="../qml/pages/UnlockPage.qml" line="27"/>
        <location filename="../qml/pages/VerifyRegistrationPage.qml" line="67"/>
        <source>You are not registered.</source>
        <extracomment>fatal error when trying to unlock the db when not registered</extracomment>
        <translation>Et ole rekisteröitynyt.</translation>
    </message>
    <message id="whisperfish-unlock-try-again">
        <location filename="../qml/pages/UnlockPage.qml" line="52"/>
        <source>Please try again</source>
        <extracomment>input field placeholder after failed attempt to unlock (keep it short)</extracomment>
        <translation>Yritä uudelleen</translation>
    </message>
    <message id="whisperfish-password-placeholder">
        <location filename="../qml/pages/UnlockPage.qml" line="76"/>
        <source>Your password</source>
        <oldsource>Password</oldsource>
        <extracomment>password placeholder</extracomment>
        <translation>Salasanasi</translation>
    </message>
    <message id="whisperfish-unlock-button-label">
        <location filename="../qml/pages/UnlockPage.qml" line="85"/>
        <source>Unlock</source>
        <extracomment>unlock button label</extracomment>
        <translation>Avaa lukitus</translation>
    </message>
    <message id="whisperfish-password-info">
        <location filename="../qml/pages/SetupPasswordPage.qml" line="24"/>
        <source>Whisperfish stores identity keys, session state, and local message data encrypted on disk. The password you set is not stored anywhere and you will not be able to restore your data if you lose your password. Note: Attachments are currently stored unencrypted. You can disable storing of attachments in the Settings page.</source>
        <extracomment>Whisperfish password informational message</extracomment>
        <translation>Whisperfish tallentaa salausavaimet, tilaviestit sekä paikallisen viestiarkiston salattuna levylle. Salasanaasi ei tallenneta mihinkään eikä tietojen palauttaminen ole mahdollista mikäli unohdat salasanasi. HUOM: Liitetiedostot tallennetaan salaamattomina. Voit estää liitetiedostojen tallennuksen Asetuksista.</translation>
    </message>
    <message id="whisperfish-registration-message">
        <location filename="../qml/pages/RegisterPage.qml" line="16"/>
        <source>Enter the phone number you want to register with Signal.</source>
        <oldsource>Connect with Signal</oldsource>
        <extracomment>registration prompt text</extracomment>
        <translation>Anna puhelinnumero, jolla haluat rekisteröityä Signaliin.</translation>
    </message>
    <message id="whisperfish-share-contacts-label">
        <location filename="../qml/pages/RegisterPage.qml" line="160"/>
        <location filename="../qml/pages/Settings.qml" line="215"/>
        <source>Share Contacts</source>
        <extracomment>Share contacts label
----------
Settings page share contacts</extracomment>
        <translation>Jaa yhteystiedot</translation>
    </message>
    <message id="whisperfish-share-contacts-description">
        <location filename="../qml/pages/RegisterPage.qml" line="163"/>
        <location filename="../qml/pages/Settings.qml" line="218"/>
        <source>Allow Signal to use your local contact list, to find other Signal users.</source>
        <extracomment>Share contacts description</extracomment>
        <translation>Salli Signalin käyttää paikallisia yhteystietojasi muiden Signal-käyttäjien löytämiseksi.</translation>
    </message>
    <message id="whisperfish-verification-method-label">
        <location filename="../qml/pages/RegisterPage.qml" line="129"/>
        <source>Verification method</source>
        <extracomment>Verification method</extracomment>
        <translation>Varmennuskeino</translation>
    </message>
    <message id="whisperfish-use-voice-verification">
        <location filename="../qml/pages/RegisterPage.qml" line="147"/>
        <source>Use voice verification</source>
        <extracomment>Voice verification</extracomment>
        <translation>Varmenna puhelulla</translation>
    </message>
    <message id="whisperfish-use-text-verification">
        <location filename="../qml/pages/RegisterPage.qml" line="142"/>
        <source>Use text verification</source>
        <extracomment>Text verification</extracomment>
        <translation>Varmenna viestillä</translation>
    </message>
    <message id="whisperfish-registration-title">
        <location filename="../qml/pages/RegisterPage.qml" line="12"/>
        <source>Register</source>
        <extracomment>registration page title</extracomment>
        <translation>Rekisterointi</translation>
    </message>
    <message id="whisperfish-registration-retry-message">
        <location filename="../qml/pages/RegisterPage.qml" line="38"/>
        <source>Please retry with a valid phone number.</source>
        <extracomment>new registration prompt text asking to retry</extracomment>
        <translation>Yritä uudelleen kelvollisella puhelinnumerolla.</translation>
    </message>
    <message id="whisperfish-registration-phone-number-prefix">
        <location filename="../qml/pages/RegisterPage.qml" line="76"/>
        <source>Prefix</source>
        <extracomment>label for combo box for selecting calling code (phone number prefix) important: translate as short as possible</extracomment>
        <translation>Etuliite</translation>
    </message>
    <message id="whisperfish-registration-number-input-label">
        <location filename="../qml/pages/RegisterPage.qml" line="112"/>
        <source>Phone number</source>
        <extracomment>phone number input label</extracomment>
        <translation>Puhelinnumero</translation>
    </message>
    <message id="whisperfish-registration-number-input-placeholder">
        <location filename="../qml/pages/RegisterPage.qml" line="116"/>
        <source>Phone number</source>
        <extracomment>phone number input placeholder</extracomment>
        <translation>Puhelinnumero</translation>
    </message>
    <message id="whisperfish-voice-registration-directions">
        <location filename="../qml/pages/RegisterPage.qml" line="134"/>
        <source>Signal will call you with a 6-digit verification code. Please be ready to write it down.</source>
        <oldsource>Signal will call you with a 6-digit verification code. Please be ready to write this down.</oldsource>
        <extracomment>Registration directions</extracomment>
        <translation>Signal soittaa sinulle ja kertoo kuusinumeroisen vahvistuskoodin. Ole valmiina kirjoittamaan se muistiin.</translation>
    </message>
    <message id="whisperfish-text-registration-directions">
        <location filename="../qml/pages/RegisterPage.qml" line="136"/>
        <source>Signal will text you a 6-digit verification code.</source>
        <translation>Signal ilmoittaa sinulle viestillä 6-numeroisen vahvistuskoodin.</translation>
    </message>
    <message id="whisperfish-continue-button-label">
        <location filename="../qml/pages/RegisterPage.qml" line="176"/>
        <location filename="../qml/pages/SetupPasswordPage.qml" line="124"/>
        <location filename="../qml/pages/VerifyRegistrationPage.qml" line="114"/>
        <source>Continue</source>
        <extracomment>continue button label</extracomment>
        <translation>Jatka</translation>
    </message>
    <message id="whisperfish-reset-peer-accept">
        <location filename="../qml/pages/PeerIdentityChanged.qml" line="24"/>
        <location filename="../qml/pages/ResetPeerIdentity.qml" line="24"/>
        <source>Confirm</source>
        <extracomment>Reset peer identity accept text</extracomment>
        <translation>Vahvista</translation>
    </message>
    <message id="whisperfish-peer-not-trusted">
        <location filename="../qml/pages/PeerIdentityChanged.qml" line="32"/>
        <location filename="../qml/pages/ResetPeerIdentity.qml" line="32"/>
        <source>Peer identity is not trusted</source>
        <extracomment>Peer identity not trusted</extracomment>
        <translation>Palvelimen turvanumero ei ole luotettu</translation>
    </message>
    <message id="whisperfish-peer-not-trusted-message">
        <location filename="../qml/pages/PeerIdentityChanged.qml" line="42"/>
        <location filename="../qml/pages/ResetPeerIdentity.qml" line="42"/>
        <source>WARNING: %1 identity is no longer trusted. Tap Confirm to reset peer identity.</source>
        <extracomment>Peer identity not trusted message</extracomment>
        <translation>VAROITUS: %1 turvanumero ei enää ole luotettu. Paina Vahvista alustaaksesi turvanumeron.</translation>
    </message>
    <message id="whisperfish-settings-linked-devices-menu">
        <location filename="../qml/pages/Settings.qml" line="24"/>
        <source>Linked Devices</source>
        <extracomment>Linked devices menu option</extracomment>
        <translation>Liitetyt laitteet</translation>
    </message>
    <message id="whisperfish-settings-reconnect-menu">
        <location filename="../qml/pages/Settings.qml" line="33"/>
        <source>Reconnect</source>
        <extracomment>Reconnect menu</extracomment>
        <translation>Yhdistä uudelleen</translation>
    </message>
    <message id="whisperfish-settings-title">
        <location filename="../qml/pages/Settings.qml" line="49"/>
        <source>Settings</source>
        <oldsource>Whisperfish Settings</oldsource>
        <extracomment>Settings page title</extracomment>
        <translation>Asetukset</translation>
    </message>
    <message id="whisperfish-settings-identity-section-label">
        <location filename="../qml/pages/Settings.qml" line="56"/>
        <source>My Identity</source>
        <extracomment>Settings page My identity section label</extracomment>
        <translation>Oma profiili</translation>
    </message>
    <message id="whisperfish-settings-my-phone-number">
        <location filename="../qml/pages/Settings.qml" line="65"/>
        <source>My Phone</source>
        <oldsource>Phone</oldsource>
        <extracomment>Settings page My phone number</extracomment>
        <translation>Puhelimeni</translation>
    </message>
    <message id="whisperfish-settings-my-uuid">
        <location filename="../qml/pages/Settings.qml" line="75"/>
        <source>My UUID registration number</source>
        <extracomment>Settings page My UUID</extracomment>
        <translation>Oma UUID-rekisteröintinumero</translation>
    </message>
    <message id="whisperfish-settings-identity-label">
        <location filename="../qml/pages/Settings.qml" line="86"/>
        <source>Identity</source>
        <extracomment>Settings page Identity label</extracomment>
        <translation>Turvanumero</translation>
    </message>
    <message id="whisperfish-settings-notifications-section">
        <location filename="../qml/pages/Settings.qml" line="95"/>
        <source>Notifications</source>
        <extracomment>Settings page notifications section</extracomment>
        <translation>Ilmoitukset</translation>
    </message>
    <message id="whisperfish-settings-notifications-enable">
        <location filename="../qml/pages/Settings.qml" line="102"/>
        <source>Enable notifications</source>
        <oldsource>Enabled</oldsource>
        <extracomment>Settings page notifications enable</extracomment>
        <translation>Salli ilmoitukset</translation>
    </message>
    <message id="whisperfish-settings-notifications-enable-description">
        <location filename="../qml/pages/Settings.qml" line="105"/>
        <source>If turned off, Whisperfish will not send any notification</source>
        <extracomment>Settings page notifications enable description</extracomment>
        <translation>Jos pois käytöstä, Whisperfish ei lähetä ilmoituksia</translation>
    </message>
    <message id="whisperfish-settings-notifications-show-body">
        <location filename="../qml/pages/Settings.qml" line="118"/>
        <source>Show Message Body</source>
        <extracomment>Settings page notifications show message body</extracomment>
        <translation>Näytä viesti ilmoituksessa</translation>
    </message>
    <message id="whisperfish-settings-notifications-show-body-description">
        <location filename="../qml/pages/Settings.qml" line="121"/>
        <source>If turned off, Whisperfish will only show the sender of a message, not the contents.</source>
        <extracomment>Settings page notifications show message body description</extracomment>
        <translation>Jos pois käytöstä, Whisperfish näyttää vain viestistä vain lähettäjän, ei sisältöä.</translation>
    </message>
    <message id="whisperfish-settings-general-section">
        <location filename="../qml/pages/Settings.qml" line="153"/>
        <source>General</source>
        <extracomment>Settings page general section</extracomment>
        <translation>Yleiset asetukset</translation>
    </message>
    <message id="whisperfish-settings-country-code">
        <location filename="../qml/pages/Settings.qml" line="161"/>
        <source>Country Code</source>
        <extracomment>Settings page country code</extracomment>
        <translation>Maatunnus</translation>
    </message>
    <message id="whisperfish-settings-country-code-description">
        <location filename="../qml/pages/Settings.qml" line="164"/>
        <source>The selected country code determines what happens when a local phone number is entered.</source>
        <extracomment>Settings page country code description</extracomment>
        <translation>Valittu maatunnus määrittää, mitä tapahtuu syötettäessä paikallinen puhelinnumero.</translation>
    </message>
    <message id="whisperfish-settings-country-code-empty">
        <location filename="../qml/pages/Settings.qml" line="168"/>
        <source>none</source>
        <extracomment>settings page country code selection: nothing selected</extracomment>
        <translation>ei mitään</translation>
    </message>
    <message id="whisperfish-settings-save-attachments">
        <location filename="../qml/pages/Settings.qml" line="195"/>
        <source>Save Attachments</source>
        <extracomment>Settings page save attachments</extracomment>
        <translation>Tallenna liitetiedostot</translation>
    </message>
    <message id="whisperfish-settings-save-attachments-description">
        <location filename="../qml/pages/Settings.qml" line="199"/>
        <source>Attachments are stored at %1. Currently, when disabled, attachments will not work.</source>
        <oldsource>Attachments are stored at %1</oldsource>
        <extracomment>Settings page save attachments description</extracomment>
        <translation>Liitteet tallennetaan sijaintiin %1. Valinnan on oltava päällä, jotta liitteiden vastaanottaminen toimii.</translation>
    </message>
    <message id="whisperfish-settings-enable-enter-send">
        <location filename="../qml/pages/Settings.qml" line="232"/>
        <source>Return key send</source>
        <oldsource>EnterKey Send</oldsource>
        <extracomment>Settings page enable enter send</extracomment>
        <translation>Lähetys rivinvaihdolla</translation>
    </message>
    <message id="whisperfish-settings-enable-enter-send-description">
        <location filename="../qml/pages/Settings.qml" line="235"/>
        <source>When enabled, the return key functions as a send key. Otherwise, the return key can be used for multi-line messages.</source>
        <extracomment>Settings page enable enter send description</extracomment>
        <translation>Jos käytössä, rivinvaihto lähettää viestin. Muutoin rivinvaihtoa voi käyttää monirivisten viestin kirjoittamiseen.</translation>
    </message>
    <message id="whisperfish-settings-startup-shutdown-section">
        <location filename="../qml/pages/Settings.qml" line="256"/>
        <source>Autostart and Background</source>
        <extracomment>Settings page startup and shutdown section</extracomment>
        <translation>Käynnistys ja tausta-ajo</translation>
    </message>
    <message id="whisperfish-settings-enable-autostart">
        <location filename="../qml/pages/Settings.qml" line="263"/>
        <source>Autostart after boot</source>
        <extracomment>Settings page enable autostart</extracomment>
        <translation>Käynnistä automaattisesti puhelimen käynnistyessä</translation>
    </message>
    <message id="whisperfish-settings-enable-background-mode-description">
        <location filename="../qml/pages/Settings.qml" line="283"/>
        <source>When enabled, Whisperfish keeps running in the background and can send notifications after the app window has been closed.</source>
        <oldsource>When enabled, Whisperfish starts automatically after each boot. If storage encryption is enabled or background-mode is off, the UI will be shown, otherwise the app starts in the background.</oldsource>
        <extracomment>Settings page enable background mode description</extracomment>
        <translation>Jos käytössä, Whisperfish pysyy taustalla käynnissä ja voi lähettää ilmoituksia myös sovelluksen sulkemisen jälkeen.</translation>
    </message>
    <message id="whisperfish-settings-enable-background-mode">
        <location filename="../qml/pages/Settings.qml" line="280"/>
        <source>Background mode</source>
        <extracomment>Settings page enable background mode</extracomment>
        <translation>Suoritus taustalla</translation>
    </message>
    <message id="whisperfish-settings-notifications-minimise">
        <location filename="../qml/pages/Settings.qml" line="134"/>
        <source>Minimise notifications</source>
        <extracomment>Settings page notifications show minimum number of notifications</extracomment>
        <translation>Vähennä ilmoitusten määrää</translation>
    </message>
    <message id="whisperfish-settings-notifications-minimise-description">
        <location filename="../qml/pages/Settings.qml" line="137"/>
        <source>If turned on, Whisperfish will suppress all but the first notification from each session.</source>
        <extracomment>Settings page notifications show minimum number of notifications description</extracomment>
        <translation>Asetuksen ollessa valittuna Whisperfish näyttää vain istunnon ensimmäisen ilmoituksen.</translation>
    </message>
    <message id="whisperfish-settings-enable-autostart-description">
        <location filename="../qml/pages/Settings.qml" line="266"/>
        <source>When enabled, Whisperfish starts automatically after each boot. If storage encryption is enabled or background-mode is off, the UI will be shown, otherwise the app starts in the background.</source>
        <extracomment>Settings page enable autostart description</extracomment>
        <translation>Jos käytössä, Whisperfish käynnistyy automaattiseesti puhelimen käynnistymisen jälkeen. Pääikkuna avataan, mikäli salasanasuojaus on käytössä, tai jos suoritus taustalla on pois päältä. Muutoin sovellus avautuu taustalle.</translation>
    </message>
    <message id="whisperfish-settings-quit-button">
        <location filename="../qml/pages/Settings.qml" line="300"/>
        <source>Quit Whisperfish</source>
        <extracomment>Settings page quit app button</extracomment>
        <translation>Sulje Whisperfish</translation>
    </message>
    <message id="whisperfish-settings-advanced-section">
        <location filename="../qml/pages/Settings.qml" line="313"/>
        <source>Advanced</source>
        <extracomment>Settings page advanced section</extracomment>
        <translation>Lisäasetukset</translation>
    </message>
    <message id="whisperfish-settings-incognito-mode">
        <location filename="../qml/pages/Settings.qml" line="320"/>
        <source>Incognito Mode</source>
        <extracomment>Settings page incognito mode</extracomment>
        <translation>Yksityinen tila</translation>
    </message>
    <message id="whisperfish-settings-incognito-mode-description">
        <location filename="../qml/pages/Settings.qml" line="323"/>
        <source>Incognito Mode disables storage entirely. No attachments nor messages are saved, messages are visible until restart.</source>
        <extracomment>Settings page incognito mode description</extracomment>
        <translation>Yksityisyystila estää tallennustilan käytön täysin. Viestejä tai liitteitä ei tallenneta, ja viestit ovat nähtävissä vain siihen asti kun ohjelma suljetaan.</translation>
    </message>
    <message id="whisperfish-settings-restarting-message">
        <location filename="../qml/pages/Settings.qml" line="331"/>
        <source>Restarting Whisperfish</source>
        <oldsource>Restart Whisperfish...</oldsource>
        <extracomment>Restart whisperfish remorse timer message (past tense)</extracomment>
        <translation>Whisperfish uudelleenkäynnistyy</translation>
    </message>
    <message id="whisperfish-settings-scale-image-attachments">
        <location filename="../qml/pages/Settings.qml" line="344"/>
        <source>Scale JPEG Attachments</source>
        <extracomment>Settings page scale image attachments</extracomment>
        <translation>Skaalaa JPEG-liitteet</translation>
    </message>
    <message id="whisperfish-settings-scale-image-attachments-description">
        <location filename="../qml/pages/Settings.qml" line="347"/>
        <source>Scale down JPEG attachments to save on bandwidth.</source>
        <extracomment>Settings page scale image attachments description</extracomment>
        <translation>Pienennä JPEG-liitteet säästääksesti kaistanleveyttä.</translation>
    </message>
    <message id="whisperfish-settings-debug-mode">
        <location filename="../qml/pages/Settings.qml" line="361"/>
        <source>Debug mode</source>
        <extracomment>Settings page: debug info toggle</extracomment>
        <translation>Virheenkorjaustila</translation>
    </message>
    <message id="whisperfish-settings-debug-mode-description">
        <location filename="../qml/pages/Settings.qml" line="364"/>
        <source>Show debugging information in the user interface.</source>
        <extracomment>Settings page: debug info toggle extended description</extracomment>
        <translation>Näytä virheenkorjaustiedot käyttöliittymässä.</translation>
    </message>
    <message id="whisperfish-settings-compress-db">
        <location filename="../qml/pages/Settings.qml" line="379"/>
        <source>Compact database</source>
        <oldsource>Compress database</oldsource>
        <extracomment>Settings page &apos;Compact database&apos; button: execute &apos;VACUUM&apos; command on SQLite-database</extracomment>
        <translation>Tiivistä tietokanta</translation>
    </message>
    <message id="whisperfish-settings-stats-section">
        <location filename="../qml/pages/Settings.qml" line="390"/>
        <source>Statistics</source>
        <extracomment>Settings page stats section</extracomment>
        <translation>Käyttötiedot</translation>
    </message>
    <message id="whisperfish-settings-websocket">
        <location filename="../qml/pages/Settings.qml" line="395"/>
        <source>Websocket Status</source>
        <extracomment>Settings page websocket status</extracomment>
        <translation>Yhteyden tila</translation>
    </message>
    <message id="whisperfish-settings-connected">
        <location filename="../qml/pages/Settings.qml" line="399"/>
        <source>Connected</source>
        <extracomment>Settings page connected message</extracomment>
        <translation>Yhdistetty</translation>
    </message>
    <message id="whisperfish-settings-disconnected">
        <location filename="../qml/pages/Settings.qml" line="402"/>
        <source>Disconnected</source>
        <extracomment>Settings page disconnected message</extracomment>
        <translation>Yhteys katkaistu</translation>
    </message>
    <message id="whisperfish-settings-unsent-messages">
        <location filename="../qml/pages/Settings.qml" line="407"/>
        <source>Unsent Messages</source>
        <extracomment>Settings page unsent messages</extracomment>
        <translation>Lähettämättömät viestit</translation>
    </message>
    <message id="whisperfish-settings-total-sessions">
        <location filename="../qml/pages/Settings.qml" line="413"/>
        <source>Total Sessions</source>
        <extracomment>Settings page total sessions</extracomment>
        <translation>Keskusteluita</translation>
    </message>
    <message id="whisperfish-settings-total-messages">
        <location filename="../qml/pages/Settings.qml" line="419"/>
        <source>Total Messages</source>
        <extracomment>Settings page total messages</extracomment>
        <translation>Viestejä</translation>
    </message>
    <message id="whisperfish-settings-total-contacts">
        <location filename="../qml/pages/Settings.qml" line="425"/>
        <source>Signal Contacts</source>
        <extracomment>Settings page total signal contacts</extracomment>
        <translation>Signal-käyttäjiä</translation>
    </message>
    <message id="whisperfish-settings-encrypted-keystore">
        <location filename="../qml/pages/Settings.qml" line="431"/>
        <source>Encrypted Key Store</source>
        <extracomment>Settings page encrypted key store</extracomment>
        <translation>Salattu turvanumeroiden tallennus</translation>
    </message>
    <message id="whisperfish-settings-encrypted-keystore-enabled">
        <location filename="../qml/pages/Settings.qml" line="435"/>
        <source>Enabled</source>
        <extracomment>Settings page encrypted key store enabled</extracomment>
        <translation>Käytössä</translation>
    </message>
    <message id="whisperfish-settings-encrypted-keystore-disabled">
        <location filename="../qml/pages/Settings.qml" line="438"/>
        <source>Disabled</source>
        <extracomment>Settings page encrypted key store disabled</extracomment>
        <translation>Ei käytössä</translation>
    </message>
    <message id="whisperfish-settings-encrypted-db">
        <location filename="../qml/pages/Settings.qml" line="443"/>
        <source>Encrypted Database</source>
        <extracomment>Settings page encrypted database</extracomment>
        <translation>Salattu tietokanta</translation>
    </message>
    <message id="whisperfish-settings-encrypted-db-enabled">
        <location filename="../qml/pages/Settings.qml" line="447"/>
        <source>Enabled</source>
        <extracomment>Settings page encrypted db enabled</extracomment>
        <translation>Käytössä</translation>
    </message>
    <message id="whisperfish-settings-encrypted-db-disabled">
        <location filename="../qml/pages/Settings.qml" line="450"/>
        <source>Disabled</source>
        <extracomment>Settings page encrypted db disabled</extracomment>
        <translation>Ei käytössä</translation>
    </message>
    <message id="whisperfish-verify-contact-identity-title">
        <location filename="../qml/pages/VerifyIdentity.qml" line="53"/>
        <source>Verify safety numbers</source>
        <oldsource>Verify %1</oldsource>
        <extracomment>Verify safety numbers</extracomment>
        <translation>Varmenna turvanumerot</translation>
    </message>
    <message id="whisperfish-group-add-member-menu">
        <location filename="../qml/pages/GroupProfilePage.qml" line="224"/>
        <source>Add Member</source>
        <extracomment>Add group member menu item</extracomment>
        <translation>Lisää henkilö</translation>
    </message>
    <message id="whisperfish-unknown-contact">
        <location filename="../qml/pages/GroupProfilePage.qml" line="46"/>
        <source>Unknown</source>
        <extracomment>Unknown contact in group member list</extracomment>
        <translation>Tuntematon</translation>
    </message>
    <message id="whisperfish-group-updated-to-groupv2">
        <location filename="../qml/pages/GroupProfilePage.qml" line="78"/>
        <source>Updated to the new group format</source>
        <extracomment>Indicator for updated groups</extracomment>
        <translation>Päivitetty uuteen ryhmämuotoon</translation>
    </message>
    <message id="whisperfish-group-not-updated-to-groupv2">
        <location filename="../qml/pages/GroupProfilePage.qml" line="81"/>
        <source>Not updated to the new group format</source>
        <extracomment>Indicator for not yet updated groups</extracomment>
        <translation>Ei päivitetty uuteen ryhmämuotoon</translation>
    </message>
    <message id="whisperfish-group-refresh">
        <location filename="../qml/pages/GroupProfilePage.qml" line="187"/>
        <source>Refresh group</source>
        <extracomment>Refresh group menu item</extracomment>
        <translation>Virkistä ryhmä</translation>
    </message>
    <message id="whisperfish-group-leave-menu">
        <location filename="../qml/pages/GroupProfilePage.qml" line="196"/>
        <source>Leave this group</source>
        <oldsource>Leave</oldsource>
        <extracomment>Leave group menu item</extracomment>
        <translation>Poistu ryhmästä</translation>
    </message>
    <message id="whisperfish-group-leave-remorse">
        <location filename="../qml/pages/GroupProfilePage.qml" line="204"/>
        <source>Left group and deleted all messages</source>
        <oldsource>Leaving group and removing ALL messages!</oldsource>
        <extracomment>Leave group remorse message (past tense)</extracomment>
        <translation>Ryhmästä poistuttu ja kaikki viestit poistettu</translation>
    </message>
    <message id="whisperfish-group-invite-link-menu">
        <location filename="../qml/pages/GroupProfilePage.qml" line="217"/>
        <source>Create invitation link</source>
        <extracomment>Create invite link menu item</extracomment>
        <translation>Luo kutsulinkki</translation>
    </message>
    <message id="whisperfish-group-member-menu-direct-message">
        <location filename="../qml/pages/GroupProfilePage.qml" line="251"/>
        <source>Message to %1</source>
        <extracomment>Menu item to start a private chat with a group member</extracomment>
        <translation>Lähetä viesti käyttäjälle %1</translation>
    </message>
    <message id="whisperfish-group-member-menu-save-contact">
        <location filename="../qml/pages/GroupProfilePage.qml" line="260"/>
        <source>Add to contacts</source>
        <extracomment>Menu item to save a group member to the local address book</extracomment>
        <translation>Lisää osoitekirjaan</translation>
    </message>
    <message id="whisperfish-group-member-menu-verify-fingerprint">
        <location filename="../qml/pages/GroupProfilePage.qml" line="267"/>
        <source>Verify safety number</source>
        <extracomment>Menu item to verify safety numbers with a group member</extracomment>
        <translation>Tarkasta turvanumero</translation>
    </message>
    <message id="whisperfish-group-member-menu-remove-from-group">
        <location filename="../qml/pages/GroupProfilePage.qml" line="281"/>
        <source>Remove from this group</source>
        <extracomment>Menu item to remove a member from a group (requires admin privileges)</extracomment>
        <translation>Poista ryhmästä</translation>
    </message>
    <message id="whisperfish-group-member-name-self">
        <location filename="../qml/pages/GroupProfilePage.qml" line="316"/>
        <source>You</source>
        <extracomment>Title for the user&apos;s entry in a list of group members</extracomment>
        <translation>Sinä</translation>
    </message>
    <message id="whisperfish-info-page-default-title">
        <location filename="../qml/components/BlockingInfoPageBase.qml" line="17"/>
        <source>Whisperfish</source>
        <extracomment>default title of full-screen info pages (below the icon)</extracomment>
        <translation>Whisperfish</translation>
    </message>
    <message id="whisperfish-fatal-error-title">
        <location filename="../qml/pages/FatalErrorPage.qml" line="11"/>
        <source>Error</source>
        <extracomment>fatal error page title</extracomment>
        <translation>Virhe</translation>
    </message>
    <message id="whisperfish-fatal-error-hint">
        <location filename="../qml/pages/FatalErrorPage.qml" line="18"/>
        <source>Please restart Whisperfish. If the problem persists and appears to be an issue with Whisperfish, please report the issue.</source>
        <extracomment>generic hint on what to do after a fatal error occurred (error message will be shown separately)</extracomment>
        <translation>Whisperfish on käynnistettävä uudelleen. Jos ongelma jatkuu ja ongelma tuntuu olevan Whisperfishissä, ole hyvä ja raportoi tämä virhe.</translation>
    </message>
    <message id="whisperfish-startup-placeholder-title">
        <location filename="../qml/pages/LandingPage.qml" line="73"/>
        <source>Welcome</source>
        <extracomment>welcome text shown when startup takes a long time</extracomment>
        <translation>Tervetuloa</translation>
    </message>
    <message id="whisperfish-verify-page-title">
        <location filename="../qml/pages/VerifyRegistrationPage.qml" line="10"/>
        <source>Verify</source>
        <extracomment>verify registration page title</extracomment>
        <translation>Varmennus</translation>
    </message>
    <message id="whisperfish-verify-code-prompt">
        <location filename="../qml/pages/VerifyRegistrationPage.qml" line="13"/>
        <source>Please enter the code you received from Signal.</source>
        <extracomment>verify registration prompt</extracomment>
        <translation>Syötä koodi, jonka Signal lähettää sinulle.</translation>
    </message>
    <message id="whisperfish-verify-instructions-voice">
        <location filename="../qml/pages/VerifyRegistrationPage.qml" line="20"/>
        <source>Signal should have called you with a a 6-digit verification code. Please wait a moment, or restart the process if you have not received a call.</source>
        <extracomment>verify registration instructions: voice</extracomment>
        <translation>Signalin pitäisi soittaa sinulle ja antaa sinulle kuusinumeroinen vahvistustunnus. Ole hyvä ja odota hetki, tai käynnistä toiminto uudelleen, jos puhelua ei tule.</translation>
    </message>
    <message id="whisperfish-verify-instructions-sms">
        <location filename="../qml/pages/VerifyRegistrationPage.qml" line="25"/>
        <source>Signal should have sent you a 6-digit verification code via text message. Please wait a moment, or restart the process if you have not received a message.</source>
        <extracomment>verify registration instructions: text message</extracomment>
        <translation>Signalin pitäisi lähettää sinulle kuusinumeroinen vahvistustunnus tekstiviestinä. Ole hyvä ja odota hetki, tai käynnistä toiminto uudelleen jos viestiä ei tule.</translation>
    </message>
    <message id="whisperfish-verify-retry-prompt">
        <location filename="../qml/pages/VerifyRegistrationPage.qml" line="43"/>
        <source>Please retry with a valid code.</source>
        <extracomment>verification: prompt to retry with a new code</extracomment>
        <translation>Syötä oikea koodi.</translation>
    </message>
    <message id="whisperfish-verify-code-input-label">
        <location filename="../qml/pages/VerifyRegistrationPage.qml" line="84"/>
        <source>Verification code</source>
        <extracomment>verification code input label</extracomment>
        <translation>Vahvistuskoodi</translation>
    </message>
    <message id="whisperfish-verify-code-input-placeholder">
        <location filename="../qml/pages/VerifyRegistrationPage.qml" line="87"/>
        <source>Code</source>
        <extracomment>verification code input placeholder</extracomment>
        <translation>Koodi</translation>
    </message>
    <message id="whisperfish-attachment-preview-contact-title">
        <location filename="../qml/components/attachment/AttachmentItemContact.qml" line="22"/>
        <source>Shared contact</source>
        <extracomment>Placeholder shown as title for an attached contact in a message</extracomment>
        <translation>Jaettu kontakti</translation>
    </message>
    <message id="whisperfish-chat-input-attachment-label" numerus="yes">
        <location filename="../qml/components/ChatTextInput.qml" line="171"/>
        <source>%n attachment(s)</source>
        <extracomment>Number of attachments currently selected for sending</extracomment>
        <translation>
            <numerusform>%n liite</numerusform>
            <numerusform>%n liitettä</numerusform>
        </translation>
    </message>
    <message id="whisperfish-chat-input-placeholder-personal">
        <location filename="../qml/components/ChatTextInput.qml" line="179"/>
        <source>Hi %1</source>
        <extracomment>Personalized placeholder for chat input, e.g. &quot;Hi John&quot;</extracomment>
        <translation>Hei, %1</translation>
    </message>
    <message id="whisperfish-chat-input-placeholder-default">
        <location filename="../qml/components/ChatTextInput.qml" line="183"/>
        <source>Write a message</source>
        <extracomment>Generic placeholder for chat input</extracomment>
        <translation>Kirjoita viesti</translation>
    </message>
    <message id="whisperfish-select-attachments-page-title">
        <location filename="../qml/components/ChatTextInput.qml" line="319"/>
        <source>Select attachments</source>
        <extracomment>Attachment picker page title</extracomment>
        <translation>Valitse liitteet</translation>
    </message>
    <message id="whisperfish-attachments-plus-n" numerus="yes">
        <location filename="../qml/components/message/AttachmentsLoader.qml" line="220"/>
        <source>+%n</source>
        <extracomment>Label hinting at more attachments than are currently shown. Read as &quot;and %n more&quot;.</extracomment>
        <translation>
            <numerusform>ja %n liite</numerusform>
            <numerusform>ja %n liitettä</numerusform>
        </translation>
    </message>
    <message id="whisperfish-attachments-loader-show-more" numerus="yes">
        <location filename="../qml/components/message/AttachmentsLoader.qml" line="287"/>
        <source>and %n more</source>
        <oldsource>and %1 more</oldsource>
        <extracomment>Note if some message attachments are hidden instead of being shown inline</extracomment>
        <translation>
            <numerusform>ja %n muu</numerusform>
            <numerusform>ja %n muuta</numerusform>
        </translation>
    </message>
    <message id="whisperfish-message-no-timestamp">
        <location filename="../qml/components/message/InfoRow.qml" line="46"/>
        <source>no time</source>
        <extracomment>Placeholder note if a message doesn&apos;t have a timestamp (which must not happen).</extracomment>
        <translation>ei aikaleimaa</translation>
    </message>
    <message id="whisperfish-message-show-less">
        <location filename="../qml/components/message/InfoRow.qml" line="83"/>
        <source>show less</source>
        <extracomment>Hint for very long messages, while expanded</extracomment>
        <translation>näytä vähemmän</translation>
    </message>
    <message id="whisperfish-message-show-more">
        <location filename="../qml/components/message/InfoRow.qml" line="86"/>
        <source>show more</source>
        <extracomment>Hint for very long messages, while not expanded</extracomment>
        <translation>näytä enemmän</translation>
    </message>
    <message id="whisperfish-sender-name-label-outgoing">
        <location filename="../qml/components/QuotedMessagePreview.qml" line="98"/>
        <location filename="../qml/components/SenderNameLabel.qml" line="81"/>
        <source>You</source>
        <extracomment>Name shown when replying to own messages</extracomment>
        <translation>Sinä</translation>
    </message>
    <message id="whisperfish-quoted-message-preview-attachment">
        <location filename="../qml/components/QuotedMessagePreview.qml" line="121"/>
        <source>Attachment</source>
        <extracomment>Placeholder text if quoted message preview contains no text, only attachments</extracomment>
        <translation>Liite</translation>
    </message>
    <message id="whisperfish-sender-label-empty">
        <location filename="../qml/delegates/MessageDelegate.qml" line="179"/>
        <source>no sender</source>
        <extracomment>Label shown if a message doesn&apos;t have a sender.</extracomment>
        <translation>ei lähettäjää</translation>
    </message>
    <message id="whisperfish-message-empty-note">
        <location filename="../qml/delegates/MessageDelegate.qml" line="234"/>
        <source>this message is empty</source>
        <extracomment>Placeholder note if an empty message is encountered.</extracomment>
        <translation>viesti on tyhjä</translation>
    </message>
    <message id="whisperfish-service-message-joined-group-self">
        <location filename="../qml/delegates/ServiceMessageDelegate.qml" line="49"/>
        <source>You joined the group “%1”.</source>
        <extracomment>Service message, %1 = group name</extracomment>
        <translation>Liityit ryhmään &quot;%1&quot;.</translation>
    </message>
    <message id="whisperfish-service-message-left-group-self">
        <location filename="../qml/delegates/ServiceMessageDelegate.qml" line="53"/>
        <source>You left the group.</source>
        <extracomment>Service message</extracomment>
        <translation>Poistuit ryhmästä.</translation>
    </message>
    <message id="whisperfish-service-message-joined-group-peer">
        <location filename="../qml/delegates/ServiceMessageDelegate.qml" line="57"/>
        <source>%1 joined the group.</source>
        <extracomment>Service message, %1 is the new member&apos;s name</extracomment>
        <translation>%1 liittyi ryhmään.</translation>
    </message>
    <message id="whisperfish-service-message-left-group-peer">
        <location filename="../qml/delegates/ServiceMessageDelegate.qml" line="61"/>
        <source>%1 left the group.</source>
        <extracomment>Service message, %1 is is the lost member&apos;s name</extracomment>
        <translation>%1 poistui ryhmästä.</translation>
    </message>
    <message id="whisperfish-service-message-missed-call-voice">
        <location filename="../qml/delegates/ServiceMessageDelegate.qml" line="65"/>
        <source>You missed a call from %1.</source>
        <extracomment>Service message, %1 is a name</extracomment>
        <translation>Vastaamaton puhelu: %1</translation>
    </message>
    <message id="whisperfish-service-message-missed-call-video">
        <location filename="../qml/delegates/ServiceMessageDelegate.qml" line="69"/>
        <source>You missed a video call from %1.</source>
        <extracomment>Service message, %1 is a name</extracomment>
        <translation>Vastaamaton videopuhelu: %1</translation>
    </message>
    <message id="whisperfish-service-message-call-voice-self">
        <location filename="../qml/delegates/ServiceMessageDelegate.qml" line="73"/>
        <source>You called %1.</source>
        <extracomment>Service message, %1 is a name</extracomment>
        <translation>Soitit käyttäjälle %1.</translation>
    </message>
    <message id="whisperfish-service-message-call-video-self">
        <location filename="../qml/delegates/ServiceMessageDelegate.qml" line="77"/>
        <source>You started a video call with %1.</source>
        <extracomment>Service message, %1 is a name</extracomment>
        <translation>Aloitit videopuhelun käyttäjän %1 kanssa.</translation>
    </message>
    <message id="whisperfish-service-message-call-voice-peer">
        <location filename="../qml/delegates/ServiceMessageDelegate.qml" line="81"/>
        <source>%1 called you.</source>
        <extracomment>Service message, %1 is a name</extracomment>
        <translation>%1 soitti sinulle.</translation>
    </message>
    <message id="whisperfish-service-message-call-video-peer">
        <location filename="../qml/delegates/ServiceMessageDelegate.qml" line="85"/>
        <source>%1 started a video call with you.</source>
        <extracomment>Service message, %1 is a name</extracomment>
        <translation>%1 aloitti videopuhelun kanssasi.</translation>
    </message>
    <message id="whisperfish-service-message-fingerprint-changed">
        <location filename="../qml/delegates/ServiceMessageDelegate.qml" line="90"/>
        <source>Your safety number with %1 has changed. Swipe right to verify the new number.</source>
        <extracomment>Service message, %1 is a name</extracomment>
        <translation>Turvanumero käyttäjän %1 kanssa on vaihtunut. Pyyhkäise oikealle varmistaaksesi uuden numeron.</translation>
    </message>
    <message id="whisperfish-service-message-session-reset-self">
        <location filename="../qml/delegates/ServiceMessageDelegate.qml" line="94"/>
        <source>You have reset the secure session with %1.</source>
        <extracomment>Service message, %1 is a name</extracomment>
        <translation>Alustit suojatun istunnon käyttäjän %1 kanssa.</translation>
    </message>
    <message id="whisperfish-service-message-session-reset-peer">
        <location filename="../qml/delegates/ServiceMessageDelegate.qml" line="98"/>
        <source>%1 has reset the secure session with you.</source>
        <extracomment>Service message, %1 is a name</extracomment>
        <translation>%1 alusti suojatun istunnon kanssasi.</translation>
    </message>
    <message id="whisperfish-service-message-not-supported">
        <location filename="../qml/delegates/ServiceMessageDelegate.qml" line="103"/>
        <source>This service message is not yet supported by Whisperfish. Please file a bug report. (Type: &apos;%1&apos;.)</source>
        <extracomment>Service message, %1 is an internal message type identifier</extracomment>
        <translation>Whisperfish ei tue vielä tätä järjestelmäviestiä. Ole hyvä ja tee vikailmoitus. (Viestitunniste: &apos;%1&apos;)</translation>
    </message>
    <message id="whisperfish-service-message-more-info">
        <location filename="../qml/delegates/ServiceMessageDelegate.qml" line="160"/>
        <source>more information</source>
        <translation>lisätietoja</translation>
    </message>
    <message id="whisperfish-contact-card-page-save">
        <location filename="../qml/pages/ContactCardPage.qml" line="52"/>
        <source>Save to address book</source>
        <extracomment>Menu item to save a shared contact to the local address book</extracomment>
        <translation>Tallenna osoitekirjaan</translation>
    </message>
    <message id="whisperfish-expanded-message-page-header">
        <location filename="../qml/pages/ExpandedMessagePage.qml" line="30"/>
        <source>Full message</source>
        <extracomment>Page title for a very long message shown on a page of its own</extracomment>
        <translation>Koko viesti</translation>
    </message>
    <message id="whisperfish-expanded-message-info-outbound">
        <location filename="../qml/pages/ExpandedMessagePage.qml" line="34"/>
        <source>to %1</source>
        <extracomment>Page description for a very long message shown on a page of its own</extracomment>
        <translation>Vastaanottaja: %1</translation>
    </message>
    <message id="whisperfish-expanded-message-info-inbound">
        <location filename="../qml/pages/ExpandedMessagePage.qml" line="37"/>
        <source>from %1</source>
        <extracomment>Page description for a very long message shown on a page of its own</extracomment>
        <translation>lähettäjä: %1</translation>
    </message>
    <message id="whisperfish-view-image-page-loading">
        <location filename="../qml/pages/ViewImagePage.qml" line="251"/>
        <source>Loading image</source>
        <extracomment>Full page placeholder shown while a large image is being loaded</extracomment>
        <translation>Ladataan kuvaa</translation>
    </message>
    <message id="whisperfish-view-image-page-error">
        <location filename="../qml/pages/ViewImagePage.qml" line="261"/>
        <source>Failed to load</source>
        <extracomment>Full page placeholder shown when an image failed to load</extracomment>
        <translation>Lataus epäonnistui</translation>
    </message>
    <message id="whisperfish-view-video-page-error">
        <location filename="../qml/pages/ViewVideoPage.qml" line="107"/>
        <source>Failed to play</source>
        <extracomment>Full page placeholder shown when a video failed to load</extracomment>
        <translation>Videon toisto epäonnistui</translation>
    </message>
    <message id="whisperfish-message-actions-info-label" numerus="yes">
        <location filename="../qml/pages/ConversationPage.qml" line="259"/>
        <source>%n message(s) selected</source>
        <oldsource>%1 message(s) selected</oldsource>
        <extracomment>Info label shown while selecting messages</extracomment>
        <translation>
            <numerusform>%n viesti valittuna</numerusform>
            <numerusform>%n viestiä valittuna</numerusform>
        </translation>
    </message>
    <message id="whisperfish-message-action-clear-selection" numerus="yes">
        <location filename="../qml/pages/ConversationPage.qml" line="283"/>
        <source>Clear selection</source>
        <extracomment>Message action description, shown if one or more messages are selected</extracomment>
        <translation>
            <numerusform>Tyhjennä valinta</numerusform>
            <numerusform>Tyhjennä valinnat</numerusform>
        </translation>
    </message>
    <message id="whisperfish-message-action-copy" numerus="yes">
        <location filename="../qml/pages/ConversationPage.qml" line="292"/>
        <source>Copy %n message(s)</source>
        <oldsource>Copy %1 message(s)</oldsource>
        <extracomment>Message action description</extracomment>
        <translation>
            <numerusform>Kopioi %n viesti</numerusform>
            <numerusform>Kopioi %n viestiä</numerusform>
        </translation>
    </message>
    <message id="whisperfish-message-action-info">
        <location filename="../qml/pages/ConversationPage.qml" line="300"/>
        <source>Show message info</source>
        <extracomment>Message action description (only available if n==1)</extracomment>
        <translation>Näytä viestin tiedot</translation>
    </message>
    <message id="whisperfish-message-action-delete-for-self" numerus="yes">
        <location filename="../qml/pages/ConversationPage.qml" line="314"/>
        <source>Locally delete %n message(s)</source>
        <oldsource>Delete %1 message(s) for me</oldsource>
        <extracomment>Message action description</extracomment>
        <translation>
            <numerusform>Poista laitteelta %n viesti</numerusform>
            <numerusform>Poista laitteelta %n viestiä</numerusform>
        </translation>
    </message>
    <message id="whisperfish-message-action-delete-for-all" numerus="yes">
        <location filename="../qml/pages/ConversationPage.qml" line="323"/>
        <source>Delete %n message(s) for all</source>
        <oldsource>Delete %1 message(s) for all</oldsource>
        <extracomment>Message action description</extracomment>
        <translation>
            <numerusform>Poista kaikilta %n viesti</numerusform>
            <numerusform>Poista kaikilta %n viestiä</numerusform>
        </translation>
    </message>
    <message id="whisperfish-message-action-resend" numerus="yes">
        <location filename="../qml/pages/ConversationPage.qml" line="335"/>
        <source>Retry sending (the) failed message(s)</source>
        <extracomment>Message action description</extracomment>
        <translation>
            <numerusform>Yritä viestin lähettämistä uudelleen</numerusform>
            <numerusform>Yritä viestien lähettämistä uudelleen</numerusform>
        </translation>
    </message>
    <message id="whisperfish-share-page-title">
        <location filename="../qml/pages/ShareDestination.qml" line="27"/>
        <source>Share contents</source>
        <extracomment>Title of the page to select recipients and send a shared file</extracomment>
        <translation>Jaa sisältöä</translation>
    </message>
</context>
</TS><|MERGE_RESOLUTION|>--- conflicted
+++ resolved
@@ -16,33 +16,21 @@
         <translation>Liite</translation>
     </message>
     <message id="whisperfish-session-delete-all">
-<<<<<<< HEAD
         <location filename="../qml/delegates/SessionDelegate.qml" line="53"/>
-=======
-        <location filename="../qml/delegates/SessionDelegate.qml" line="49"/>
->>>>>>> 1fea85f3
         <source>All messages deleted</source>
         <oldsource>Deleting all messages</oldsource>
         <extracomment>Delete all messages from session (past tense)</extracomment>
         <translation>Kaikki viestit poistettu</translation>
     </message>
     <message id="whisperfish-session-note-to-self">
-<<<<<<< HEAD
         <location filename="../qml/delegates/SessionDelegate.qml" line="153"/>
-=======
-        <location filename="../qml/delegates/SessionDelegate.qml" line="128"/>
->>>>>>> 1fea85f3
         <location filename="../qml/pages/ShareDestination.qml" line="90"/>
         <source>Note to self</source>
         <extracomment>Name of the conversation with one&apos;s own number</extracomment>
         <translation>Omat viestit</translation>
     </message>
     <message id="whisperfish-message-preview-draft">
-<<<<<<< HEAD
         <location filename="../qml/delegates/SessionDelegate.qml" line="172"/>
-=======
-        <location filename="../qml/delegates/SessionDelegate.qml" line="147"/>
->>>>>>> 1fea85f3
         <source>Draft: %1</source>
         <extracomment>Message preview for a saved, unsent message</extracomment>
         <translation>Luonnos: %1</translation>
@@ -60,22 +48,14 @@
         <translation>Kiinnitä</translation>
     </message>
     <message id="whisperfish-session-mark-unmuted">
-<<<<<<< HEAD
         <location filename="../qml/delegates/SessionDelegate.qml" line="285"/>
-=======
-        <location filename="../qml/delegates/SessionDelegate.qml" line="259"/>
->>>>>>> 1fea85f3
         <source>Unmute conversation</source>
         <oldsource>Mark as unmuted</oldsource>
         <extracomment>Mark conversation as unmuted</extracomment>
         <translation>Poista mykistys</translation>
     </message>
     <message id="whisperfish-session-mark-muted">
-<<<<<<< HEAD
         <location filename="../qml/delegates/SessionDelegate.qml" line="288"/>
-=======
-        <location filename="../qml/delegates/SessionDelegate.qml" line="262"/>
->>>>>>> 1fea85f3
         <source>Mute conversation</source>
         <oldsource>Mark as muted</oldsource>
         <extracomment>Mark conversation as muted</extracomment>
@@ -94,11 +74,7 @@
         <translation>Arkistoi keskustelu</translation>
     </message>
     <message id="whisperfish-session-delete">
-<<<<<<< HEAD
         <location filename="../qml/delegates/SessionDelegate.qml" line="306"/>
-=======
-        <location filename="../qml/delegates/SessionDelegate.qml" line="280"/>
->>>>>>> 1fea85f3
         <source>Delete conversation</source>
         <extracomment>Delete all messages from session menu</extracomment>
         <translation>Poista keskustelu</translation>
