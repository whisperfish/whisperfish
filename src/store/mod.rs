use std::path::{Path, PathBuf};
use std::sync::{Arc, Mutex};

use crate::schema::message;
use crate::schema::sentq;
use crate::schema::session;

use diesel::prelude::*;
use failure::*;

#[derive(actix::Message, Clone)]
#[rtype(result = "()")]
pub struct StorageReady(pub Storage);

/// Session as it relates to the schema
#[derive(Queryable)]
pub struct Session {
    pub id: i64,
    pub source: String,
    pub message: String,
    pub timestamp: i64,
    pub sent: bool,
    pub received: bool,
    pub unread: bool,
    pub is_group: bool,
    pub group_members: Option<String>,
    #[allow(dead_code)]
    pub group_id: Option<String>,
    pub group_name: Option<String>,
    pub has_attachment: bool,
}

/// ID-free Session model for insertions
#[derive(Insertable)]
#[table_name = "session"]
pub struct NewSession {
    pub source: String,
    pub message: String,
    pub timestamp: i64,
    pub sent: bool,
    pub received: bool,
    pub unread: bool,
    pub is_group: bool,
    pub group_members: Option<String>,
    #[allow(dead_code)]
    pub group_id: Option<String>,
    pub group_name: Option<String>,
    pub has_attachment: bool,
}

/// Message as it relates to the schema
#[derive(Queryable)]
pub struct Message {
    pub id: i32,
    pub sid: i64,
    pub source: String,
    pub message: String,  // NOTE: "text" in schema, doesn't apparently matter
    pub timestamp: i64,
    pub sent: bool,
    pub received: bool,
    pub flags: i32,
    pub attachment: Option<String>,
    pub mimetype: Option<String>,
    pub hasattachment: bool,
    pub outgoing: bool,
    pub queued: bool,
}

/// ID-free Message model for insertions
#[derive(Insertable)]
#[table_name = "message"]
pub struct NewMessage {
    pub session_id: i64,
    pub source: String,
    pub text: String,
    pub timestamp: i64,
    pub sent: bool,
    pub received: bool,
    pub flags: i32,
    pub attachment: Option<String>,
    pub mime_type: Option<String>,
    pub has_attachment: bool,
    pub outgoing: bool,
}

/// Location of the storage.
///
/// Path is for persistent storage.
/// Memory is for running tests or 'incognito' mode.
#[cfg_attr(not(test), allow(unused))]
pub enum StorageLocation<P> {
    Path(P),
    Memory,
}

impl<'a> From<&'a Path> for StorageLocation<&'a Path> {
    fn from(p: &'a Path) -> Self {
        StorageLocation::Path(p)
    }
}

impl From<PathBuf> for StorageLocation<PathBuf> {
    fn from(p: PathBuf) -> Self {
        StorageLocation::Path(p)
    }
}

#[cfg_attr(not(test), allow(unused))]
pub fn memory() -> StorageLocation<PathBuf> {
    StorageLocation::Memory
}

pub fn default_location() -> Result<StorageLocation<PathBuf>, Error> {
    let data_dir = dirs::data_local_dir().ok_or(format_err!("Could not find data directory."))?;

    Ok(StorageLocation::Path(
        data_dir.join("harbour-whisperfish").into(),
    ))
}

impl std::ops::Deref for StorageLocation<PathBuf> {
    type Target = Path;
    fn deref(&self) -> &Path {
        match self {
            StorageLocation::Memory => unimplemented!(":memory: deref"),
            StorageLocation::Path(p) => p,
        }
    }
}

impl<P: AsRef<Path>> StorageLocation<P> {
    fn open_db(&self) -> Result<SqliteConnection, Error> {
        let database_url = match self {
            StorageLocation::Memory => ":memory:".into(),
            StorageLocation::Path(p) => p
                .as_ref()
                .join("db")
                .join("harbour-whisperfish.db")
                .to_str()
                .ok_or(format_err!(
                    "path to db contains a non-UTF8 character, please file a bug."
                ))?
                .to_string(),
        };

        Ok(SqliteConnection::establish(&database_url)?)
    }
}

#[derive(Clone)]
pub struct Storage {
    pub db: Arc<Mutex<SqliteConnection>>,
    // aesKey + macKey
    keys: Option<[u8; 16 + 20]>,
}

// Cannot borrow password/salt because threadpool requires 'static...
async fn derive_storage_key(password: String, salt_path: PathBuf) -> Result<[u8; 16 + 20], Error> {
    use actix_threadpool::BlockingError;
    use std::io::Read;

    actix_threadpool::run(move || -> Result<_, failure::Error> {
        let mut salt_file = std::fs::File::open(salt_path)?;
        let mut salt = [0u8; 8];
        ensure!(salt_file.read(&mut salt)? == 8, "salt file not 8 bytes");

        let mut key = [0u8; 16 + 20];
        // Please don't blame me, I'm only the implementer.
        pbkdf2::pbkdf2::<hmac::Hmac<sha1::Sha1>>(password.as_bytes(), &salt, 1024, &mut key);
        log::trace!("Computed the key, salt was {:?}", salt);

        Ok(key)
    })
    .await
    .map_err(|e| match e {
        BlockingError::Canceled => format_err!("Threadpool Canceled"),
        BlockingError::Error(e) => e,
    })
}

// Cannot borrow password/salt because threadpool requires 'static...
async fn derive_db_key(password: String, salt_path: PathBuf) -> Result<[u8; 32], Error> {
    use actix_threadpool::BlockingError;
    use std::io::Read;

    actix_threadpool::run(move || -> Result<_, failure::Error> {
        let mut salt_file = std::fs::File::open(salt_path)?;
        let mut salt = [0u8; 8];
        ensure!(salt_file.read(&mut salt)? == 8, "salt file not 8 bytes");

        let params = scrypt::ScryptParams::new(14, 8, 1)?;
        let mut key = [0u8; 32];
        scrypt::scrypt(password.as_bytes(), &salt, &params, &mut key)?;
        log::trace!("Computed the key, salt was {:?}", salt);
        Ok(key)
    })
    .await
    .map_err(|e| match e {
        BlockingError::Canceled => format_err!("Threadpool Canceled"),
        BlockingError::Error(e) => e,
    })
}

impl Storage {
    pub fn open<T: AsRef<Path>>(db_path: &StorageLocation<T>) -> Result<Storage, Error> {
        let db = db_path.open_db()?;

        Ok(Storage {
            db: Arc::new(Mutex::new(db)),
            keys: None,
        })
    }

    pub async fn open_with_password<T: AsRef<Path>>(
        db_path: &StorageLocation<T>,
        password: String,
    ) -> Result<Storage, Error> {
        let db_salt_path = crate::store::default_location()
            .unwrap()
            .join("db")
            .join("salt");
        let storage_salt_path = crate::store::default_location()
            .unwrap()
            .join("storage")
            .join("salt");
        // XXX: The storage_key could already be polled while we're querying the database,
        // but we don't want to wait for it either.
        let db_key = derive_db_key(password.clone(), db_salt_path);
        let storage_key = derive_storage_key(password, storage_salt_path);

<<<<<<< HEAD
=======
        // 1. decrypt DB
        let key = db_key.await?;
>>>>>>> 343718fa
        let db = db_path.open_db()?;
        db.execute(&format!("PRAGMA key = \"x'{}'\";", hex::encode(db_key.await?)))?;
        db.execute("PRAGMA cipher_page_size = 4096;")?;

        // From the sqlcipher manual:
        // -- if this throws an error, the key was incorrect. If it succeeds and returns a numeric value, the key is correct;
        db.execute("SELECT count(*) FROM sqlite_master;")?;
        // XXX: Do we have to signal somehow that the password was wrong?
        //      Offer retries?

        // 2. decrypt storage
        let keys = Some(storage_key.await?);

        Ok(Storage {
            db: Arc::new(Mutex::new(db)),
            keys,
        })
    }

    /// Asynchronously loads the signal HTTP password from storage and decrypts it.
    pub async fn signal_password(&self) -> Result<String, Error> {
        let http_password_path = crate::store::default_location()
            .unwrap()
            .join("storage")
            .join("identity")
            .join("http_password");
        // XXX: unencrypted storage.
        let keys = self.keys.unwrap();

        let password = actix_threadpool::run(move || {
            use std::io::Read;

            // XXX This is *full* of bad practices.
            // Let's try to migrate to nacl or something alike in the future.

            let mut iv = [0u8; 16];
            let mut password = [0u8; 32];
            let mut mac = [0u8; 32];

            let mut f = std::fs::File::open(http_password_path)?;
            ensure!(f.read(&mut iv)? == 16, "IV not 16 bytes");
            ensure!(f.read(&mut password)? == 32, "password not 32 bytes");
            ensure!(f.read(&mut mac)? == 32, "mac not 32 bytes");

            {
                use hmac::{Hmac, Mac, NewMac};
                use sha2::Sha256;
                // Verify HMAC SHA256, 32 last bytes
                let mut verifier = Hmac::<Sha256>::new_varkey(&keys[16..])
                    .map_err(|_| format_err!("MAC keylength error"))?;
                verifier.update(&iv);
                verifier.update(&password);
                verifier
                    .verify(&mac)
                    .map_err(|_| format_err!("MAC error"))?;
            }

<<<<<<< HEAD
            {
                use aes::Aes128;
                use block_modes::block_padding::NoPadding;
                use block_modes::{BlockMode, Cbc};
                // Decrypt password
                let cipher = Cbc::<Aes128, NoPadding>::new_var(&keys[0..16], &iv)
                    .map_err(|_| format_err!("CBC initialization error"))?;
                cipher
                    .decrypt(&mut password)
                    .map_err(|_| format_err!("AES CBC decryption error"))?;
            }

=======
            let password = {
                use aes::Aes128;
                use block_modes::block_padding::Pkcs7;
                use block_modes::{BlockMode, Cbc};
                // Decrypt password
                let cipher = Cbc::<Aes128, Pkcs7>::new_var(&keys[0..16], &iv)
                    .map_err(|_| format_err!("CBC initialization error"))?;
                cipher
                    .decrypt(&mut password)
                    .map_err(|_| format_err!("AES CBC decryption error"))?
            };
            let password = std::str::from_utf8(password)?.to_owned();
>>>>>>> 343718fa
            Ok(password)
        })
        .await?;

<<<<<<< HEAD
        Ok(std::str::from_utf8(&password)?.to_owned())
=======
        Ok(password)
>>>>>>> 343718fa
    }

    /// Process message and store in database and update or create a session
    /// TODO: textsecure Group not implemented
    pub fn process_message(&self, mut new_message: NewMessage, is_unread: bool) {
        let group = false;  // TODO: textsecure Group not implemented

        let db_session_res = if !group {
            self.fetch_session_by_source(&new_message.source)
        } else {
            panic!("textsecure Group not implemented: fetch_session_by_group")
        };

        // Initialize the session data to work with, modify it in case of a group
        let mut session_data = NewSession {
            source: new_message.source.clone(),
            message: new_message.text.clone(),
            timestamp: new_message.timestamp,
            sent: new_message.sent,
            received: new_message.received,
            unread: is_unread,
            has_attachment: new_message.has_attachment,
            is_group: false,
            group_id: None,
            group_name: None,
            group_members: None,
        };

        if group {
            session_data.is_group = true;
            session_data.group_id = Some(String::from("TODO"));
            session_data.group_name = Some(String::from("TODO"));
            session_data.group_members = Some(String::from("TODO"));
        }

        let db_session: Session = if db_session_res.is_some() {
            let db_session = db_session_res.unwrap();
            self.update_session(&db_session, &session_data, is_unread);
            db_session
        } else {
            self.create_session(&session_data)
                .expect("Unable to create session yet create_session() did not panic")
        };

        new_message.session_id = db_session.id;

        let msg = self.create_message(&new_message);
        log::trace!("Inserted message id {}", msg.id);
    }

    /// Create a new session. This was transparent within SaveSession in Go.
    ///
    /// It needs to be locked from the outside because sqlite sucks.
    pub fn create_session(&self, new_session: &NewSession) -> Option<Session> {
        use crate::schema::session::dsl as schema_dsl;

        let db = self.db.lock();
        let conn = db.unwrap();

        log::trace!("Called create_session()");

        let query = diesel::insert_into(schema_dsl::session).values(new_session);

        let res = query.execute(&*conn).expect("inserting a session");

        // Then see if the session was inserted ok and what it was
        drop(conn);  // Connection must be dropped because everyone wants a lock here
        let latest_session_res = self.fetch_latest_session();

        if res != 1 || latest_session_res.is_none() {
            panic!("Non-error non-insert!")
        }

        let latest_session = latest_session_res.unwrap();

        // XXX: This is checking that we got the latest one we expect,
        //      because sqlite sucks and some other thread might have inserted
        if latest_session.timestamp != new_session.timestamp ||
            latest_session.source != new_session.source {
                panic!("Could not match latest session to this one!
                       latest.source {} == new.source {} | latest.tstamp {} == new.timestamp {}",
                       latest_session.source, new_session.source,
                       latest_session.timestamp, new_session.timestamp);
            }

        // Better hope something panicked before now if something went wrong
        Some(latest_session)
    }

    /// Update an existing session. This was transparent within SaveSession in Go.
    ///
    /// It needs to be locked from the outside because sqlite sucks.
    /// Also with better schema design this whole thing would be moot!
    pub fn update_session(&self, db_session: &Session, new_session: &NewSession, is_unread: bool) {
        let db = self.db.lock();
        let conn = db.unwrap();

        log::trace!("Called update_session()");

        let query = diesel::update(session::table.filter(session::id.eq(db_session.id))).set((
            session::message.eq(&new_session.message),
            session::timestamp.eq(new_session.timestamp),
            session::unread.eq(is_unread),
            session::sent.eq(new_session.sent),
            session::received.eq(new_session.received),
            session::has_attachment.eq(new_session.has_attachment),
        ));
        query.execute(&*conn).expect("updating session");
    }

    /// This was implicit in Go, which probably didn't use threads.
    ///
    /// It needs to be locked from the outside because sqlite sucks.
    pub fn fetch_latest_session(&self) -> Option<Session> {
        let db = self.db.lock();
        let conn = db.unwrap();

        log::trace!("Called fetch_latest_session()");
        session::table.order_by(session::columns::id.desc())
                      .first(&*conn)
                      .ok()
    }

    pub fn fetch_session(&self, sid: i64) -> Option<Session> {
        let db = self.db.lock();
        let conn = db.unwrap();

        log::trace!("Called fetch_session({})", sid);
        session::table.filter(session::columns::id.eq(sid))
                      .first(&*conn)
                      .ok()
    }

    pub fn fetch_session_by_source(&self, source: &str) -> Option<Session> {
        let db = self.db.lock();
        let conn = db.unwrap();

        log::trace!("Called fetch_session_by_source({})", source);
        session::table.filter(session::columns::source.eq(source))
                      .first(&*conn)
                      .ok()
    }

    /// Create a new message. This was transparent within SaveMessage in Go.
    pub fn create_message(&self, new_message: &NewMessage) -> Message {
        use crate::schema::message::dsl as schema_dsl;

        let db = self.db.lock();
        let conn = db.unwrap();

        log::trace!("Called create_message()");

        let query = diesel::insert_into(schema_dsl::message).values(new_message);

        let res = query.execute(&*conn).expect("inserting a message");

        // Then see if the message was inserted ok and what it was
        drop(conn);  // Connection must be dropped because everyone wants a lock here
        let latest_message_res = self.fetch_latest_message();

        if res != 1 || latest_message_res.is_none() {
            panic!("Non-error non-insert!")
        }

        let latest_message = latest_message_res.unwrap();

        // XXX: This is checking that we got the latest one we expect,
        //      because sqlite sucks and some other thread might have inserted

        if latest_message.timestamp != new_message.timestamp ||
            latest_message.source != new_message.source {
                panic!("Could not match latest message to this one!
                       latest.source {} == new.source {} | latest.tstamp {} == new.timestamp {}",
                       latest_message.source, new_message.source,
                       latest_message.timestamp, new_message.timestamp);
            }


        latest_message
    }

    /// This was implicit in Go, which probably didn't use threads.
    ///
    /// It needs to be locked from the outside because sqlite sucks.
    pub fn fetch_latest_message(&self) -> Option<Message> {
        let db = self.db.lock();
        let conn = db.unwrap();

        use diesel::expression::sql_literal::sql;

        log::trace!("Called fetch_latest_message()");
        message::table.left_join(sentq::table)
                      .select((message::columns::id, message::columns::session_id, message::columns::source,
                               message::columns::text, message::columns::timestamp, message::columns::sent,
                               message::columns::received, message::columns::flags, message::columns::attachment,
                               message::columns::mime_type, message::columns::has_attachment, message::columns::outgoing,
                      sql::<diesel::sql_types::Bool>("CASE WHEN sentq.message_id > 0 THEN 1 ELSE 0 END AS queued")))
                      .order_by(message::columns::id.desc())
                      .first(&*conn)
                      .ok()
    }

    pub fn fetch_all_messages(&self, sid: i64) -> Option<Vec<Message>> {
        let db = self.db.lock();
        let conn = db.unwrap();

        use diesel::expression::sql_literal::sql;
        use diesel::debug_query;

        log::trace!("Called fetch_all_messages({})", sid);
        let query = message::table.left_join(sentq::table)
                            .select((message::columns::id, message::columns::session_id, message::columns::source,
                                     message::columns::text, message::columns::timestamp, message::columns::sent,
                                     message::columns::received, message::columns::flags, message::columns::attachment,
                                     message::columns::mime_type, message::columns::has_attachment, message::columns::outgoing,
                            sql::<diesel::sql_types::Bool>("CASE WHEN sentq.message_id > 0 THEN 1 ELSE 0 END AS queued")))
                            .filter(message::columns::session_id.eq(sid))
                            .order_by(message::columns::id.desc());

        let debug = debug_query::<diesel::sqlite::Sqlite, _>(&query);
        log::trace!("{}", debug.to_string());

        query.load::<Message>(&*conn).ok()
    }
}

#[cfg(test)]
mod tests {
    use super::*;

    #[test]
    fn open_memory_db() -> Result<(), Error> {
        let _storage = Storage::open(&memory())?;

        Ok(())
    }
}<|MERGE_RESOLUTION|>--- conflicted
+++ resolved
@@ -228,11 +228,7 @@
         let db_key = derive_db_key(password.clone(), db_salt_path);
         let storage_key = derive_storage_key(password, storage_salt_path);
 
-<<<<<<< HEAD
-=======
         // 1. decrypt DB
-        let key = db_key.await?;
->>>>>>> 343718fa
         let db = db_path.open_db()?;
         db.execute(&format!("PRAGMA key = \"x'{}'\";", hex::encode(db_key.await?)))?;
         db.execute("PRAGMA cipher_page_size = 4096;")?;
@@ -290,20 +286,6 @@
                     .map_err(|_| format_err!("MAC error"))?;
             }
 
-<<<<<<< HEAD
-            {
-                use aes::Aes128;
-                use block_modes::block_padding::NoPadding;
-                use block_modes::{BlockMode, Cbc};
-                // Decrypt password
-                let cipher = Cbc::<Aes128, NoPadding>::new_var(&keys[0..16], &iv)
-                    .map_err(|_| format_err!("CBC initialization error"))?;
-                cipher
-                    .decrypt(&mut password)
-                    .map_err(|_| format_err!("AES CBC decryption error"))?;
-            }
-
-=======
             let password = {
                 use aes::Aes128;
                 use block_modes::block_padding::Pkcs7;
@@ -316,16 +298,11 @@
                     .map_err(|_| format_err!("AES CBC decryption error"))?
             };
             let password = std::str::from_utf8(password)?.to_owned();
->>>>>>> 343718fa
             Ok(password)
         })
         .await?;
 
-<<<<<<< HEAD
-        Ok(std::str::from_utf8(&password)?.to_owned())
-=======
         Ok(password)
->>>>>>> 343718fa
     }
 
     /// Process message and store in database and update or create a session
