pub mod orm;

mod encryption;
pub mod migrations;
pub mod observer;
mod protocol_store;
mod utils;

use self::orm::{AugmentedMessage, StoryType, UnidentifiedAccessMode};
use crate::diesel::connection::SimpleConnection;
use crate::diesel_migrations::MigrationHarness;
use crate::schema;
use crate::store::observer::PrimaryKey;
use crate::store::orm::shorten;
use crate::{config::SignalConfig, millis_to_naive_chrono};
use anyhow::Context;
use chrono::prelude::*;
<<<<<<< HEAD
use diesel::debug_query;
use diesel::dsl::sql;
=======
>>>>>>> c90bcbb7
use diesel::prelude::*;
use diesel::result::*;
use diesel::sql_types::{Bool, Timestamp};
use diesel_migrations::EmbeddedMigrations;
use itertools::Itertools;
use libsignal_service::groups_v2::InMemoryCredentialsCache;
use libsignal_service::prelude::*;
use libsignal_service::proto::{attachment_pointer, data_message::Reaction, DataMessage};
use libsignal_service::protocol::{self, *};
use libsignal_service::zkgroup::api::groups::GroupSecretParams;
use phonenumber::PhoneNumber;
use protocol_store::ProtocolStore;
use std::fmt::Debug;
use std::fs::File;
use std::panic::AssertUnwindSafe;
use std::path::{Path, PathBuf};
use std::sync::{Arc, Mutex, MutexGuard};
use uuid::Uuid;

pub const MIGRATIONS: EmbeddedMigrations = embed_migrations!();
const DELETE_AFTER: &str = "DATETIME(expiry_started, '+' || expires_in || ' seconds')";

sql_function!(
    // Represents the Sqlite last_insert_rowid() function
    fn last_insert_rowid() -> Integer;
);

/// How much trust you put into the correctness of the data.
#[derive(Clone, Copy, Eq, Debug, PartialEq)]
pub enum TrustLevel {
    /// Set to Certain if the supplied information is from a trusted source,
    /// such as an envelope.
    Certain,
    Uncertain,
}

/// Session as it relates to the schema
#[derive(Queryable, Debug, Clone)]
pub struct Session {
    pub id: i32,
    pub source: String,
    pub message: String,
    pub timestamp: NaiveDateTime,
    pub sent: bool,
    pub received: bool,
    pub unread: bool,
    pub is_group: bool,
    pub is_muted: bool,
    pub is_archived: bool,
    pub is_pinned: bool,
    pub group_members: Option<String>,
    #[allow(dead_code)]
    pub group_id: Option<String>,
    pub group_name: Option<String>,
    pub has_attachment: bool,
    pub draft: Option<String>,
}

/// Message as it relates to the schema
#[derive(Queryable, Debug)]
pub struct Message {
    pub id: i32,
    pub sid: i32,
    pub source: String,
    pub message: String, // NOTE: "text" in schema, doesn't apparently matter
    pub timestamp: NaiveDateTime,
    pub sent: bool,
    pub received: bool,
    pub flags: i32,
    pub attachment: Option<String>,
    pub mimetype: Option<String>,
    pub hasattachment: bool,
    pub outgoing: bool,
    pub queued: bool,
}

/// ID-free Message model for insertions
#[derive(Clone, Debug)]
pub struct NewMessage {
    pub session_id: i32,
    pub source_e164: Option<PhoneNumber>,
    pub source_uuid: Option<Uuid>,
    pub server_guid: Option<Uuid>,
    pub text: String,
    pub timestamp: NaiveDateTime,
    pub sent: bool,
    pub received: bool,
    pub is_read: bool,
    pub flags: i32,
    pub attachment: Option<String>,
    pub mime_type: Option<String>,
    pub has_attachment: bool,
    pub outgoing: bool,
    pub is_unidentified: bool,
    pub quote_timestamp: Option<u64>,
    pub expires_in: Option<std::time::Duration>,
    pub story_type: StoryType,
}

#[derive(Clone, Debug)]
pub struct StoreProfile {
    pub given_name: Option<String>,
    pub family_name: Option<String>,
    pub joined_name: Option<String>,
    pub about_text: Option<String>,
    pub emoji: Option<String>,
    pub avatar: Option<String>,
    pub unidentified: UnidentifiedAccessMode,
    pub last_fetch: NaiveDateTime,
    pub r_uuid: Uuid,
    pub r_id: i32,
    pub r_key: Option<Vec<u8>>,
}

#[derive(Clone, Debug)]
#[allow(clippy::large_enum_variant)]
pub enum GroupContext {
    GroupV1(GroupV1),
    GroupV2(GroupV2),
}

impl From<GroupV1> for GroupContext {
    fn from(v1: GroupV1) -> GroupContext {
        GroupContext::GroupV1(v1)
    }
}

impl From<GroupV2> for GroupContext {
    fn from(v2: GroupV2) -> GroupContext {
        GroupContext::GroupV2(v2)
    }
}

/// ID-free Group model for insertions
#[derive(Clone, Debug)]
pub struct GroupV1 {
    pub id: Vec<u8>,
    /// Group name
    pub name: String,
    /// List of phone numbers
    pub members: Vec<PhoneNumber>,
}

#[derive(Clone)]
pub struct GroupV2 {
    pub secret: GroupSecretParams,
    pub revision: u32,
}

impl std::fmt::Debug for GroupV2 {
    fn fmt(&self, f: &mut std::fmt::Formatter<'_>) -> std::fmt::Result {
        f.debug_struct("GroupV2")
            .field("id", &self.secret.get_group_identifier())
            .field("revision", &self.revision)
            .finish()
    }
}

/// Location of the storage.
///
/// Path is for persistent storage.
/// Memory is for running tests.
#[cfg_attr(not(test), allow(unused))]
#[derive(Debug)]
pub enum StorageLocation<P> {
    Path(P),
    Memory,
}

impl<'a> From<&'a Path> for StorageLocation<&'a Path> {
    fn from(p: &'a Path) -> Self {
        StorageLocation::Path(p)
    }
}

impl From<PathBuf> for StorageLocation<PathBuf> {
    fn from(p: PathBuf) -> Self {
        StorageLocation::Path(p)
    }
}

#[cfg_attr(not(test), allow(unused))]
pub fn memory() -> StorageLocation<PathBuf> {
    StorageLocation::Memory
}

#[cfg_attr(not(test), allow(unused))]
#[cfg(unix)]
pub fn temp() -> StorageLocation<tempfile::TempDir> {
    StorageLocation::Path(tempfile::tempdir().unwrap())
}

pub fn default_location() -> Result<StorageLocation<PathBuf>, anyhow::Error> {
    let data_dir = dirs::data_local_dir().context("Could not find data directory.")?;

    Ok(StorageLocation::Path(
        data_dir.join("be.rubdos").join("harbour-whisperfish"),
    ))
}

impl<P: AsRef<Path>> std::ops::Deref for StorageLocation<P> {
    type Target = Path;
    fn deref(&self) -> &Path {
        match self {
            StorageLocation::Memory => unimplemented!(":memory: deref"),
            StorageLocation::Path(p) => p.as_ref(),
        }
    }
}

impl<P: AsRef<Path>> StorageLocation<P> {
    pub fn open_db(&self) -> Result<SqliteConnection, anyhow::Error> {
        let database_url = match self {
            StorageLocation::Memory => ":memory:".into(),
            StorageLocation::Path(p) => p
                .as_ref()
                .join("db")
                .join("harbour-whisperfish.db")
                .to_str()
                .context("path to db contains a non-UTF8 character, please file a bug.")?
                .to_string(),
        };

        Ok(SqliteConnection::establish(&database_url)?)
    }
}

#[derive(Clone)]
pub struct Storage {
    db: Arc<AssertUnwindSafe<Mutex<SqliteConnection>>>,
    observatory: Arc<tokio::sync::RwLock<observer::Observatory>>,
    config: Arc<SignalConfig>,
    store_enc: Option<encryption::StorageEncryption>,
    protocol_store: Arc<tokio::sync::RwLock<ProtocolStore>>,
    credential_cache: Arc<tokio::sync::RwLock<InMemoryCredentialsCache>>,
    path: PathBuf,
    aci_identity_key_pair: Arc<tokio::sync::RwLock<Option<IdentityKeyPair>>>,
    // XXX: Implement PNI https://gitlab.com/whisperfish/whisperfish/-/issues/459
    #[allow(unused)]
    pni_identity_key_pair: Arc<tokio::sync::RwLock<Option<IdentityKeyPair>>>,
}

impl Debug for Storage {
    fn fmt(&self, f: &mut std::fmt::Formatter<'_>) -> std::fmt::Result {
        f.debug_struct("Storage")
            .field("path", &self.path)
            .field("is_encrypted", &self.is_encrypted())
            .finish()
    }
}

/// Fetches an `orm::Session`, for which the supplied closure can impose constraints.
///
/// This *can* in principe be implemented with pure type constraints,
/// but I'm not in the mood for digging a few hours through Diesel's traits.
macro_rules! fetch_session {
    ($db:expr, |$fragment:ident| $b:block ) => {{
        let mut db = $db;
        let query = {
            let $fragment = schema::sessions::table
                .left_join(schema::recipients::table)
                .left_join(schema::group_v1s::table)
                .left_join(schema::group_v2s::table);
            $b
        };
        let triple: Option<(
            orm::DbSession,
            Option<orm::Recipient>,
            Option<orm::GroupV1>,
            Option<orm::GroupV2>,
        )> = query.first(&mut *db).ok();
        triple.map(Into::into)
    }};
}
macro_rules! fetch_sessions {
    ($db:expr, |$fragment:ident| $b:block ) => {{
        let mut db = $db;
        let query = {
            let $fragment = schema::sessions::table
                .left_join(schema::recipients::table)
                .left_join(schema::group_v1s::table)
                .left_join(schema::group_v2s::table);
            $b
        };
        let triples: Vec<(
            orm::DbSession,
            Option<orm::Recipient>,
            Option<orm::GroupV1>,
            Option<orm::GroupV2>,
        )> = query.load(&mut *db).unwrap();
        triples.into_iter().map(orm::Session::from).collect()
    }};
}

impl Storage {
    /// Returns the path to the storage.
    pub fn path(&self) -> &Path {
        &self.path
    }

    pub fn db(&self) -> MutexGuard<'_, SqliteConnection> {
        self.db.lock().expect("storage is alive")
    }

    pub fn is_encrypted(&self) -> bool {
        self.store_enc.is_some()
    }

    pub fn clear_old_logs(
        path: &std::path::PathBuf,
        keep_count: usize,
        filename_regex: &str,
    ) -> bool {
        self::utils::clear_old_logs(path, keep_count, filename_regex)
    }

    fn scaffold_directories(root: impl AsRef<Path>) -> Result<(), anyhow::Error> {
        let root = root.as_ref();

        let directories = [
            root.to_path_buf() as PathBuf,
            root.join("db"),
            root.join("storage"),
            root.join("storage").join("identity"),
            root.join("storage").join("attachments"),
            root.join("storage").join("avatars"),
        ];

        for dir in &directories {
            if dir.exists() {
                if dir.is_dir() {
                    continue;
                } else {
                    anyhow::bail!(
                        "Trying to create directory {:?}, but already exists as non-directory.",
                        dir
                    );
                }
            }
            std::fs::create_dir(dir)?;
        }
        Ok(())
    }

    /// Writes (*overwrites*) a new Storage object to the provided path.
    #[allow(clippy::too_many_arguments)]
    pub async fn new<T: AsRef<Path> + Debug>(
        config: Arc<SignalConfig>,
        db_path: &StorageLocation<T>,
        password: Option<&str>,
        regid: u32,
        pni_regid: u32,
        http_password: &str,
        signaling_key: [u8; 52],
        aci_identity_key_pair: Option<protocol::IdentityKeyPair>,
        pni_identity_key_pair: Option<protocol::IdentityKeyPair>,
    ) -> Result<Storage, anyhow::Error> {
        let path: &Path = std::ops::Deref::deref(db_path);

        tracing::info!("Creating directory structure");
        Self::scaffold_directories(path)?;

        // 1. Generate both salts if needed and create a storage encryption object if necessary
        let store_enc = if let Some(password) = password {
            let db_salt_path = path.join("db").join("salt");
            let storage_salt_path = path.join("storage").join("salt");

            use rand::RngCore;
            tracing::info!("Generating salts");
            let mut db_salt = [0u8; 8];
            let mut storage_salt = [0u8; 8];
            let mut rng = rand::thread_rng();
            rng.fill_bytes(&mut db_salt);
            rng.fill_bytes(&mut storage_salt);

            utils::write_file_async(db_salt_path, &db_salt).await?;
            utils::write_file_async(storage_salt_path, &storage_salt).await?;

            Some(
                encryption::StorageEncryption::new(password.to_string(), storage_salt, db_salt)
                    .await?,
            )
        } else {
            None
        };

        // 2. Open DB
        let db = Self::open_db(db_path, store_enc.as_ref().map(|x| x.get_database_key())).await?;

        // 3. initialize protocol store
        let aci_identity_key_pair = aci_identity_key_pair
            .unwrap_or_else(|| protocol::IdentityKeyPair::generate(&mut rand::thread_rng()));
        let pni_identity_key_pair = pni_identity_key_pair
            .unwrap_or_else(|| protocol::IdentityKeyPair::generate(&mut rand::thread_rng()));

        let protocol_store = ProtocolStore::new(
            store_enc.as_ref(),
            path,
            regid,
            pni_regid,
            aci_identity_key_pair,
            pni_identity_key_pair,
        )
        .await?;

        // 4. save http password and signaling key
        let identity_path = path.join("storage").join("identity");
        utils::write_file_async_encrypted(
            identity_path.join("http_password"),
            http_password.as_bytes(),
            store_enc.as_ref(),
        )
        .await?;
        utils::write_file_async_encrypted(
            identity_path.join("http_signaling_key"),
            signaling_key,
            store_enc.as_ref(),
        )
        .await?;

        Ok(Storage {
            db: Arc::new(AssertUnwindSafe(Mutex::new(db))),
            observatory: Default::default(),
            config,
            store_enc,
            protocol_store: Arc::new(tokio::sync::RwLock::new(protocol_store)),
            credential_cache: Arc::new(tokio::sync::RwLock::new(
                InMemoryCredentialsCache::default(),
            )),
            path: path.to_path_buf(),
            aci_identity_key_pair: Arc::new(tokio::sync::RwLock::new(Some(aci_identity_key_pair))),
            pni_identity_key_pair: Arc::new(tokio::sync::RwLock::new(Some(pni_identity_key_pair))),
        })
    }

    #[tracing::instrument(skip(config, password))]
    pub async fn open<T: AsRef<Path> + Debug>(
        config: Arc<SignalConfig>,
        db_path: &StorageLocation<T>,
        password: Option<String>,
    ) -> Result<Storage, anyhow::Error> {
        let path: &Path = std::ops::Deref::deref(db_path);

        let store_enc = if let Some(password) = password {
            // Get storage and db salt
            let storage_salt = utils::read_salt_file(path.join("storage").join("salt")).await?;
            let db_salt = utils::read_salt_file(path.join("db").join("salt")).await?;

            Some(
                encryption::StorageEncryption::new(password.to_string(), storage_salt, db_salt)
                    .await?,
            )
        } else {
            None
        };

        let db = Self::open_db(db_path, store_enc.as_ref().map(|x| x.get_database_key()))
            .await
            .context("Opening database")?;

        let protocol_store = ProtocolStore::open().await;

        let storage = Storage {
            db: Arc::new(AssertUnwindSafe(Mutex::new(db))),
            observatory: Default::default(),
            config,
            store_enc,
            protocol_store: Arc::new(tokio::sync::RwLock::new(protocol_store)),
            credential_cache: Arc::new(tokio::sync::RwLock::new(
                InMemoryCredentialsCache::default(),
            )),
            path: path.to_path_buf(),
            aci_identity_key_pair: Arc::new(tokio::sync::RwLock::new(None)),
            pni_identity_key_pair: Arc::new(tokio::sync::RwLock::new(None)),
        };

        Ok(storage)
    }

    #[tracing::instrument]
    async fn open_db<T: AsRef<Path> + Debug>(
        db_path: &StorageLocation<T>,
        database_key: Option<&[u8]>,
    ) -> anyhow::Result<SqliteConnection, anyhow::Error> {
        let mut db = db_path.open_db()?;

        if let Some(database_key) = database_key {
            tracing::info!("Setting DB encryption");

            // db.batch_execute("PRAGMA cipher_log = stderr;")
            //     .context("setting sqlcipher log output to stderr")?;
            // db.batch_execute("PRAGMA cipher_log_level = DEBUG;")
            //     .context("setting sqlcipher log level to debug")?;

            db.batch_execute(&format!(
                "PRAGMA key = \"x'{}'\";",
                hex::encode(database_key)
            ))
            .context("setting key")?;
            // `cipher_compatibility = 3` sets cipher_page_size = 1024,
            // while Go-Whisperfish used to use 4096.
            // Therefore,
            // ```
            // db.batch_execute("PRAGMA cipher_compatibility = 3;")?;
            // ```
            // does not work.  We manually set the parameters of Sqlcipher 3.4 now,
            // and we postpone migration until we see that this sufficiencly works.
            db.batch_execute("PRAGMA cipher_page_size = 4096;")
                .context("setting cipher_page_size")?;
            db.batch_execute("PRAGMA kdf_iter = 64000;")
                .context("setting kdf_iter")?;
            db.batch_execute("PRAGMA cipher_hmac_algorithm = HMAC_SHA1;")
                .context("setting cipher_hmac_algorithm")?;
            db.batch_execute("PRAGMA cipher_kdf_algorithm = PBKDF2_HMAC_SHA1;")
                .context("setting cipher_kdf_algorithm")?;
        }

        // From the sqlcipher manual:
        // -- if this throws an error, the key was incorrect. If it succeeds and returns a numeric value, the key is correct;
        db.batch_execute("SELECT count(*) FROM sqlite_master;")
            .context("attempting a read; probably wrong password")?;
        // XXX: Do we have to signal somehow that the password was wrong?
        //      Offer retries?

        // Run migrations.
        // We execute the transactions without foreign key checking enabled.
        // This is because foreign_keys=OFF implies that foreign key references are
        // not renamed when their parent table is renamed on *old SQLite version*.
        // https://stackoverflow.com/questions/67006159/how-to-re-parent-a-table-foreign-key-in-sqlite-after-recreating-the-parent
        // We can very probably do normal foreign_key checking again when we are on a more recent
        // SQLite.
        // That said, our check_foreign_keys() does output more useful information for when things
        // go haywire, albeit a bit later.
        db.batch_execute("PRAGMA foreign_keys = OFF;").unwrap();
        db.transaction::<_, anyhow::Error, _>(|db| {
            db.run_pending_migrations(MIGRATIONS)
                .map_err(|e| anyhow::anyhow!("Running migrations: {}", e))?;
            crate::check_foreign_keys(db)?;
            Ok(())
        })?;
        db.batch_execute("PRAGMA foreign_keys = ON;").unwrap();

        Ok(db)
    }

    /// Asynchronously loads the signal HTTP password from storage and decrypts it.
    pub async fn signal_password(&self) -> Result<String, anyhow::Error> {
        let contents = self
            .read_file(
                &self
                    .path
                    .join("storage")
                    .join("identity")
                    .join("http_password"),
            )
            .await?;
        Ok(String::from_utf8(contents)?)
    }

    /// Asynchronously loads the base64 encoded signaling key.
    pub async fn signaling_key(&self) -> Result<[u8; 52], anyhow::Error> {
        let v = self
            .read_file(
                &self
                    .path
                    .join("storage")
                    .join("identity")
                    .join("http_signaling_key"),
            )
            .await?;
        anyhow::ensure!(v.len() == 52, "Signaling key is 52 bytes");
        let mut out = [0u8; 52];
        out.copy_from_slice(&v);
        Ok(out)
    }

    // This is public for session_to_db migration
    #[tracing::instrument]
    pub async fn read_file(
        &self,
        path: impl AsRef<std::path::Path> + Debug,
    ) -> Result<Vec<u8>, anyhow::Error> {
        utils::read_file_async_encrypted(path, self.store_enc.as_ref()).await
    }

    #[tracing::instrument]
    pub async fn write_file(
        &self,
        path: impl AsRef<std::path::Path> + Debug,
        content: impl Into<Vec<u8>> + Debug,
    ) -> Result<(), anyhow::Error> {
        utils::write_file_async_encrypted(path, content, self.store_enc.as_ref()).await
    }

    /// Process reaction and store in database.
    #[tracing::instrument(skip(self))]
    pub fn process_reaction(
        &mut self,
        sender: &orm::Recipient,
        data_message: &DataMessage,
        reaction: &Reaction,
    ) -> Option<(orm::Message, orm::Session)> {
        // XXX error handling...
        let ts = reaction.target_sent_timestamp.expect("target timestamp");
        let ts = millis_to_naive_chrono(ts);
        let message = self.fetch_message_by_timestamp(ts)?;
        let session = self
            .fetch_session_by_id(message.session_id)
            .expect("session exists");

        let target_author_uuid = Uuid::parse_str(reaction.target_author_aci())
            .map_err(|_| tracing::error!("ignoring reaction with invalid uuid"))
            .ok()?;

        if let Some(uuid) = sender.uuid {
            if uuid != target_author_uuid {
                tracing::warn!(
                    "uuid != reaction.target_author_uuid ({} != {}). Continuing, but this is a bug or attack.",
                    uuid,
                    target_author_uuid,
                );
            }
        }

        // Two options, either it's a *removal* or an update-or-replace
        // Both cases, we remove existing reactions for this author-message pair.
        if reaction.remove() {
            self.remove_reaction(message.id, sender.id);
        } else {
            // If this was not a removal action, we have a replacement
            let message_sent_time = millis_to_naive_chrono(data_message.timestamp());
            self.save_reaction(
                message.id,
                sender.id,
                reaction.emoji.to_owned().unwrap(),
                message_sent_time,
            );
        }

        Some((message, session))
    }

    #[tracing::instrument(skip(self))]
    pub fn save_reaction(
        &mut self,
        msg_id: i32,
        sender_id: i32,
        new_emoji: String,
        sent_ts: NaiveDateTime,
    ) {
        use crate::schema::reactions::dsl::*;
        use diesel::dsl::*;
        diesel::insert_into(reactions)
            .values((
                message_id.eq(msg_id),
                author.eq(sender_id),
                emoji.eq(new_emoji.clone()),
                sent_time.eq(sent_ts),
                received_time.eq(now),
            ))
            .on_conflict((author, message_id))
            .do_update()
            .set((
                emoji.eq(new_emoji),
                sent_time.eq(sent_ts),
                received_time.eq(now),
            ))
            .execute(&mut *self.db())
            .expect("insert reaction into database");
        tracing::trace!("Saved reaction for message {} from {}", msg_id, sender_id);
        self.observe_upsert(reactions, PrimaryKey::Unknown)
            .with_relation(schema::messages::table, msg_id);
    }

    #[tracing::instrument(skip(self))]
    pub fn remove_reaction(&mut self, msg_id: i32, sender_id: i32) {
        use crate::schema::reactions::dsl::*;
        diesel::delete(reactions)
            .filter(author.eq(sender_id))
            .filter(message_id.eq(msg_id))
            .execute(&mut *self.db())
            .expect("remove old reaction from database");
        tracing::trace!("Removed reaction for message {}", msg_id);
        self.observe_delete(reactions, PrimaryKey::Unknown)
            .with_relation(schema::messages::table, msg_id);
    }

    #[tracing::instrument(skip(self))]
    pub fn fetch_self_recipient(&self) -> Option<orm::Recipient> {
        let e164 = self.config.get_tel();
        let uuid = self.config.get_uuid();
        if e164.is_none() {
            tracing::warn!("No e164 set, cannot fetch self.");
            return None;
        }
        if uuid.is_none() {
            tracing::warn!("No uuid set. Continuing with only e164");
        }
        Some(self.merge_and_fetch_recipient(e164, uuid, None, TrustLevel::Certain))
    }

    #[tracing::instrument(skip(self))]
    pub fn fetch_recipient_by_phonenumber(
        &self,
        phonenumber: &PhoneNumber,
    ) -> Option<orm::Recipient> {
        use crate::schema::recipients::dsl::*;

        recipients
            .filter(e164.eq(phonenumber.to_string()))
            .first(&mut *self.db())
            .ok()
    }

    #[tracing::instrument]
    pub fn compact_db(&self) -> usize {
        let mut db = self.db();
        match db.batch_execute("VACUUM;") {
            Ok(()) => {
                tracing::trace!("Database compacted");
                0
            }
            Err(e) => {
                tracing::error!("Compacting database failed");
                tracing::error!("VACUUM => {}", e);
                1
            }
        }
    }

    #[tracing::instrument(skip(self))]
    pub fn fetch_recipients(&self) -> Vec<orm::Recipient> {
        schema::recipients::table.load(&mut *self.db()).expect("db")
    }

    #[tracing::instrument(
        skip(self, phonenumber),
        fields(
            phonenumber = phonenumber
                .as_ref()
                .map(|p| p.to_string()).as_deref(),
        ))]
    pub fn fetch_recipient(
        &self,
        phonenumber: Option<PhoneNumber>,
        uuid: Option<Uuid>,
    ) -> Option<orm::Recipient> {
        if phonenumber.is_none() && uuid.is_none() {
            panic!("fetch_recipient requires at least one of e164 or uuid");
        }

        use schema::recipients;
        let by_e164: Option<orm::Recipient> = phonenumber
            .map(|phonenumber| {
                recipients::table
                    .filter(recipients::e164.eq(phonenumber.to_string()))
                    .first(&mut *self.db())
                    .optional()
            })
            .transpose()
            .expect("db")
            .flatten();
        let by_uuid: Option<orm::Recipient> = uuid
            .map(|uuid| {
                recipients::table
                    .filter(recipients::uuid.eq(uuid.to_string()))
                    .first(&mut *self.db())
                    .optional()
            })
            .transpose()
            .expect("db")
            .flatten();
        by_uuid.or(by_e164)
    }

    #[tracing::instrument(skip(self))]
    pub fn set_recipient_unidentified(
        &self,
        recipient_id: i32,
        mode: UnidentifiedAccessMode,
    ) -> bool {
        use crate::schema::recipients::dsl::*;
        let affected = diesel::update(recipients)
            .set(unidentified_access_mode.eq(mode))
            .filter(id.eq(recipient_id))
            .execute(&mut *self.db())
            .expect("existing record updated");
        if affected > 0 {
            self.observe_update(recipients, recipient_id);
        }
        affected > 0
    }

    #[tracing::instrument(skip(self, recipient_uuid), fields(recipient_uuid = shorten(&recipient_uuid.to_string(), 12).as_ref()))]
    pub fn mark_profile_outdated(&self, recipient_uuid: Uuid) -> Option<orm::Recipient> {
        use crate::schema::recipients::dsl::*;
        diesel::update(recipients)
            .set(last_profile_fetch.eq(Option::<NaiveDateTime>::None))
            .filter(uuid.eq(recipient_uuid.to_string()))
            .execute(&mut *self.db())
            .expect("existing record updated");
        let recipient = self.fetch_recipient_by_uuid(recipient_uuid);
        if let Some(recipient) = &recipient {
            self.observe_update(recipients, recipient.id);
        }
        recipient
    }

    #[tracing::instrument(skip(self))]
    pub fn update_profile_details(
        &self,
        profile_uuid: &Uuid,
        new_given_name: &Option<String>,
        new_family_name: &Option<String>,
        new_about: &Option<String>,
        new_emoji: &Option<String>,
    ) {
        let new_joined_name = match (new_given_name.clone(), new_family_name.clone()) {
            (Some(g), Some(f)) => Some(format!("{} {}", g, f)),
            (Some(g), None) => Some(g),
            (None, Some(f)) => Some(f),
            _ => None,
        };

        let recipient = self.fetch_recipient_by_uuid(*profile_uuid).unwrap();
        use crate::schema::recipients::dsl::*;
        let affected_rows = diesel::update(recipients)
            .set((
                profile_family_name.eq(new_family_name),
                profile_given_name.eq(new_given_name),
                profile_joined_name.eq(new_joined_name),
                about.eq(new_about),
                about_emoji.eq(new_emoji),
            ))
            .filter(id.eq(recipient.id))
            .execute(&mut *self.db())
            .expect("existing record updated");

        if affected_rows > 0 {
            self.observe_update(recipients, recipient.id);
        }
    }

    #[tracing::instrument(skip(self))]
    pub fn update_expiration_timer(&self, session_id: i32, timer: Option<u32>) {
        // Carry out the update only if the timer changes
        use crate::schema::sessions::dsl::*;
        let affected_rows = diesel::update(sessions)
            .set((expiring_message_timeout.eq(timer.map(|i| i as i32)),))
            .filter(id.eq(session_id))
            .execute(&mut *self.db())
            .expect("existing record updated");

        if affected_rows > 0 {
            self.observe_update(sessions, session_id);
        }
    }

    #[tracing::instrument(
        skip(self, phonenumber, new_profile_key),
        fields(
            phonenumber = phonenumber
                .as_ref()
                .map(|p| p.to_string()).as_deref(),
        ))]
    pub fn update_profile_key(
        &self,
        phonenumber: Option<PhoneNumber>,
        uuid: Option<Uuid>,
        pni: Option<Uuid>,
        new_profile_key: &[u8],
        trust_level: TrustLevel,
    ) -> (orm::Recipient, bool) {
        // XXX check profile_key length
        let recipient = self.merge_and_fetch_recipient(phonenumber, uuid, pni, trust_level);

        let is_unset = recipient.profile_key.is_none()
            || recipient.profile_key.as_ref().map(Vec::len) == Some(0);

        if is_unset || trust_level == TrustLevel::Certain {
            if recipient.profile_key.as_deref() == Some(new_profile_key) {
                tracing::trace!("Profile key up-to-date");
                // Key remained the same, but we got an assertion on the profile key, so we will
                // retry sending unidentified.
                if recipient.unidentified_access_mode == UnidentifiedAccessMode::Disabled {
                    let _affected_rows = diesel::update(recipients)
                        .set((unidentified_access_mode.eq(UnidentifiedAccessMode::Unknown),))
                        .filter(id.eq(recipient.id))
                        .execute(&mut *self.db())
                        .expect("existing record updated");
                }
                return (recipient, false);
            }

            use crate::schema::recipients::dsl::*;
            let affected_rows = diesel::update(recipients)
                .set((
                    profile_key.eq(new_profile_key),
                    unidentified_access_mode.eq(UnidentifiedAccessMode::Unknown),
                ))
                .filter(id.eq(recipient.id))
                .execute(&mut *self.db())
                .expect("existing record updated");
            tracing::info!("Updated profile key for {}", recipient.e164_or_uuid());

            if affected_rows > 0 {
                self.observe_update(recipients, recipient.id);
            }
        }
        // Re-fetch recipient with updated key
        (
            self.fetch_recipient_by_id(recipient.id)
                .expect("fetch existing record"),
            true,
        )
    }

    /// Save profile data to db and trigger GUI update.
    /// Assumes the avatar image has been saved/deleted in advance.
    #[tracing::instrument(skip(self))]
    pub fn save_profile(&self, profile: StoreProfile) {
        use crate::store::schema::recipients::dsl::*;
        use diesel::prelude::*;
        diesel::update(recipients)
            .set((
                profile_given_name.eq(profile.given_name),
                profile_family_name.eq(profile.family_name),
                profile_joined_name.eq(profile.joined_name),
                about.eq(profile.about_text),
                about_emoji.eq(profile.emoji),
                unidentified_access_mode.eq(profile.unidentified),
                signal_profile_avatar.eq(profile.avatar),
                last_profile_fetch.eq(profile.last_fetch),
            ))
            .filter(uuid.nullable().eq(&profile.r_uuid.to_string()))
            .execute(&mut *self.db())
            .expect("db");

        tracing::trace!("Profile saved to database");

        self.observe_update(schema::recipients::table, profile.r_id);
    }

    /// Equivalent of Androids `RecipientDatabase::getAndPossiblyMerge`.
    ///
    /// XXX: This does *not* trigger observations for removed recipients.
    #[tracing::instrument(
        skip(self, phonenumber),
        fields(
            phonenumber = phonenumber
                .as_ref()
                .map(|p| p.to_string()).as_deref(),
        ))]
    pub fn merge_and_fetch_recipient(
        &self,
        phonenumber: Option<PhoneNumber>,
        uuid: Option<Uuid>,
        _pni: Option<Uuid>,
        trust_level: TrustLevel,
    ) -> orm::Recipient {
        let (id, uuid, phonenumber, changed) = self
            .db()
            .transaction::<_, Error, _>(|db| {
                Self::merge_and_fetch_recipient_inner(db, phonenumber, uuid, trust_level)
            })
            .expect("database");
        let recipient = match (id, uuid, &phonenumber) {
            (Some(id), _, _) => self
                .fetch_recipient_by_id(id)
                .expect("existing updated recipient"),
            (_, Some(uuid), _) => self
                .fetch_recipient_by_uuid(uuid)
                .expect("existing updated recipient"),
            (_, _, Some(e164)) => self
                .fetch_recipient_by_phonenumber(e164)
                .expect("existing updated recipient"),
            (None, None, None) => {
                unreachable!("this should get implemented with an Either or custom enum instead")
            }
        };
        if changed {
            self.observe_update(crate::schema::recipients::table, recipient.id);
        }

        recipient
    }

    // Inner method because the coverage report is then sensible.
    #[allow(clippy::type_complexity)]
    #[tracing::instrument(
        skip(db, phonenumber),
        fields(
            phonenumber = phonenumber
                .as_ref()
                .map(|p| p.to_string()).as_deref(),
        ))]
    // XXX this should get implemented with an Either or custom enum instead
    fn merge_and_fetch_recipient_inner(
        db: &mut SqliteConnection,
        phonenumber: Option<PhoneNumber>,
        uuid: Option<Uuid>,
        trust_level: TrustLevel,
    ) -> Result<(Option<i32>, Option<Uuid>, Option<PhoneNumber>, bool), Error> {
        if phonenumber.is_none() && uuid.is_none() {
            panic!("merge_and_fetch_recipient requires at least one of e164 or uuid");
        }

        use schema::recipients;
        let by_e164: Option<orm::Recipient> = phonenumber
            .as_ref()
            .map(|phonenumber| {
                recipients::table
                    .filter(recipients::e164.eq(phonenumber.to_string()))
                    .first(db)
                    .optional()
            })
            .transpose()?
            .flatten();
        let by_uuid: Option<orm::Recipient> = uuid
            .map(|uuid| {
                recipients::table
                    .filter(recipients::uuid.eq(uuid.to_string()))
                    .first(db)
                    .optional()
            })
            .transpose()?
            .flatten();

        match (by_e164, by_uuid) {
            (Some(by_e164), Some(by_uuid)) if by_e164.id == by_uuid.id => {
                // Both are equal, easy.
                Ok((Some(by_uuid.id), None, None, false))
            }
            (Some(by_e164), Some(by_uuid)) => {
                tracing::warn!(
                    "Conflicting results for {} and {}. Finding a resolution.",
                    by_e164.e164.as_ref().unwrap(),
                    by_uuid.uuid.as_ref().unwrap()
                );
                match (by_e164.uuid, trust_level) {
                    (Some(_uuid), TrustLevel::Certain) => {
                        tracing::info!("Differing UUIDs, high trust, likely case of reregistration. Stripping the old account, updating new.");
                        // Strip the old one
                        diesel::update(recipients::table)
                            .set(recipients::e164.eq::<Option<String>>(None))
                            .filter(recipients::id.eq(by_e164.id))
                            .execute(db)?;
                        // Set the new one
                        diesel::update(recipients::table)
                            .set(
                                recipients::e164
                                    .eq(phonenumber.as_ref().map(PhoneNumber::to_string)),
                            )
                            .filter(recipients::id.eq(by_uuid.id))
                            .execute(db)?;
                        // Fetch again for the update
                        Ok((Some(by_uuid.id), None, None, true))
                    }
                    (Some(_uuid), TrustLevel::Uncertain) => {
                        tracing::info!("Differing UUIDs, low trust, likely case of reregistration. Doing absolutely nothing. Sorry.");
                        Ok((Some(by_uuid.id), None, None, false))
                    }
                    (None, TrustLevel::Certain) => {
                        tracing::info!(
                            "Merging contacts: one with e164, the other only uuid, high trust."
                        );
                        let merged = Self::merge_recipients_inner(db, by_e164.id, by_uuid.id)?;
                        // XXX probably more recipient identifiers should be moved
                        diesel::update(recipients::table)
                            .set(
                                recipients::e164
                                    .eq(phonenumber.as_ref().map(PhoneNumber::to_string)),
                            )
                            .filter(recipients::id.eq(merged))
                            .execute(db)?;

                        Ok((Some(merged), None, None, true))
                    }
                    (None, TrustLevel::Uncertain) => {
                        tracing::info!(
                            "Not merging contacts: one with e164, the other only uuid, low trust."
                        );
                        Ok((Some(by_uuid.id), None, None, false))
                    }
                }
            }
            (None, Some(by_uuid)) => {
                if let Some(phonenumber) = phonenumber {
                    match trust_level {
                        TrustLevel::Certain => {
                            tracing::info!(
                                "Found phone number {} for contact {}. High trust, so updating.",
                                phonenumber,
                                by_uuid.uuid.as_ref().unwrap()
                            );
                            diesel::update(recipients::table)
                                .set(recipients::e164.eq(phonenumber.to_string()))
                                .filter(recipients::id.eq(by_uuid.id))
                                .execute(db)?;
                            Ok((Some(by_uuid.id), None, None, true))
                        }
                        TrustLevel::Uncertain => {
                            tracing::info!("Found phone number {} for contact {}. Low trust, so doing nothing. Sorry again.", phonenumber, by_uuid.uuid.as_ref().unwrap());
                            Ok((Some(by_uuid.id), None, None, false))
                        }
                    }
                } else {
                    Ok((Some(by_uuid.id), None, None, false))
                }
            }
            (Some(by_e164), None) => {
                if let Some(uuid) = uuid {
                    match trust_level {
                        TrustLevel::Certain => {
                            tracing::info!(
                                "Found UUID {} for contact {}. High trust, so updating.",
                                uuid,
                                by_e164.e164.unwrap()
                            );
                            diesel::update(recipients::table)
                                .set(recipients::uuid.eq(uuid.to_string()))
                                .filter(recipients::id.eq(by_e164.id))
                                .execute(db)?;
                            Ok((Some(by_e164.id), None, None, true))
                        }
                        TrustLevel::Uncertain => {
                            tracing::info!(
                                "Found UUID {} for contact {}. Low trust, creating a new contact.",
                                uuid,
                                by_e164.e164.unwrap()
                            );

                            diesel::insert_into(recipients::table)
                                .values(recipients::uuid.eq(uuid.to_string()))
                                .execute(db)
                                .expect("insert new recipient");
                            Ok((None, Some(uuid), None, true))
                        }
                    }
                } else {
                    Ok((Some(by_e164.id), None, None, false))
                }
            }
            (None, None) => {
                let insert_e164 = (trust_level == TrustLevel::Certain) || uuid.is_none();
                let insert_phonenumber = if insert_e164 { phonenumber } else { None };
                diesel::insert_into(recipients::table)
                    .values((
                        recipients::e164
                            .eq(insert_phonenumber.as_ref().map(PhoneNumber::to_string)),
                        recipients::uuid.eq(uuid.as_ref().map(Uuid::to_string)),
                    ))
                    .execute(db)
                    .expect("insert new recipient");

                Ok((None, uuid, insert_phonenumber, true))
            }
        }
    }

    /// Merge source_id into dest_id.
    ///
    /// Executes `merge_recipient_inner` inside a transaction, and then returns the result.
    #[allow(unused)]
    #[tracing::instrument(skip(self))]
    fn merge_recipients(&self, source_id: i32, dest_id: i32) -> orm::Recipient {
        let mut db = self.db();
        let merged_id = db
            .transaction::<_, Error, _>(|db| Self::merge_recipients_inner(db, source_id, dest_id))
            .expect("consistent migration");

        tracing::trace!("Contact merge committed.");

        self.observe_delete(schema::recipients::table, source_id);
        self.observe_update(schema::recipients::table, dest_id);

        self.fetch_recipient_by_id(merged_id)
            .expect("existing contact")
    }

    // Inner method because the coverage report is then sensible.
    #[tracing::instrument(skip(db))]
    fn merge_recipients_inner(
        db: &mut SqliteConnection,
        source_id: i32,
        dest_id: i32,
    ) -> Result<i32, diesel::result::Error> {
        tracing::info!(
            "Merge of contacts {} and {}. Will move all into {}",
            source_id,
            dest_id,
            dest_id
        );

        // Defer constraints, we're moving a lot of data, inside of a transaction,
        // and if we have a bug it definitely needs more research anyway.
        db.batch_execute("PRAGMA defer_foreign_keys = ON;")?;

        use schema::*;

        // 1. Merge messages senders.
        let message_count = diesel::update(messages::table)
            .filter(messages::sender_recipient_id.eq(source_id))
            .set(messages::sender_recipient_id.eq(dest_id))
            .execute(db)?;
        tracing::trace!("Merging messages: {}", message_count);

        // 2. Merge group V1 membership:
        //    - Delete duplicate memberships.
        //      We fetch the dest_id group memberships,
        //      and delete the source_id memberships that have the same group.
        //      Ideally, this would be a single self-join query,
        //      but Diesel doesn't like that yet.
        let target_memberships_v1: Vec<String> = group_v1_members::table
            .select(group_v1_members::group_v1_id)
            .filter(group_v1_members::recipient_id.eq(dest_id))
            .load(db)?;
        let deleted_memberships_v1 = diesel::delete(group_v1_members::table)
            .filter(
                group_v1_members::group_v1_id
                    .eq_any(&target_memberships_v1)
                    .and(group_v1_members::recipient_id.eq(source_id)),
            )
            .execute(db)?;
        //    - Update the rest
        let updated_memberships_v1 = diesel::update(group_v1_members::table)
            .filter(group_v1_members::recipient_id.eq(source_id))
            .set(group_v1_members::recipient_id.eq(dest_id))
            .execute(db)?;
        tracing::trace!(
            "Merging Group V1 memberships: deleted duplicate {}/{}, moved {}/{}.",
            deleted_memberships_v1,
            target_memberships_v1.len(),
            updated_memberships_v1,
            target_memberships_v1.len()
        );

        // 3. Merge sessions:
        let source_session: Option<orm::DbSession> = sessions::table
            .filter(sessions::direct_message_recipient_id.eq(source_id))
            .first(db)
            .optional()?;
        let target_session: Option<orm::DbSession> = sessions::table
            .filter(sessions::direct_message_recipient_id.eq(dest_id))
            .first(db)
            .optional()?;
        match (source_session, target_session) {
            (Some(source_session), Some(target_session)) => {
                // Both recipients have a session.
                // Move the source session's messages to the target session,
                // then drop the source session.
                let updated_message_count = diesel::update(messages::table)
                    .filter(messages::session_id.eq(source_session.id))
                    .set(messages::session_id.eq(target_session.id))
                    .execute(db)?;
                let dropped_session_count = diesel::delete(sessions::table)
                    .filter(sessions::id.eq(source_session.id))
                    .execute(db)?;

                assert_eq!(dropped_session_count, 1, "Drop the single source session.");

                tracing::trace!(
                    "Updating source session's messages ({} total). Dropped source session.",
                    updated_message_count
                );
            }
            (Some(source_session), None) => {
                tracing::info!("Strange, no session for the target_id. Updating source.");
                let updated_session = diesel::update(sessions::table)
                    .filter(sessions::id.eq(source_session.id))
                    .set(sessions::direct_message_recipient_id.eq(dest_id))
                    .execute(db)?;
                assert_eq!(updated_session, 1, "Update source session");
            }
            (None, Some(_target_session)) => {
                tracing::info!("Strange, no session for the source_id. Continuing.");
            }
            (None, None) => {
                tracing::warn!("Strange, neither recipient has a session. Continuing.");
            }
        }

        // 4. Merge reactions
        //    This too would benefit from a subquery or self-join.
        let target_reactions: Vec<i32> = reactions::table
            .select(reactions::reaction_id)
            .filter(reactions::author.eq(dest_id))
            .load(db)?;
        // Delete duplicates from source.
        // We're not going to merge based on receive time,
        // although that would be the "right" thing to do.
        // Let's hope we never really take this path.
        let deleted_reactions = diesel::delete(reactions::table)
            .filter(
                reactions::author
                    .eq(source_id)
                    .and(reactions::message_id.eq_any(target_reactions)),
            )
            .execute(db)?;
        if deleted_reactions > 0 {
            tracing::warn!(
                "Deleted {} reactions; please file an issue!",
                deleted_reactions
            );
        } else {
            tracing::trace!("Deleted {} reactions", deleted_reactions);
        };
        let updated_reactions = diesel::update(reactions::table)
            .filter(reactions::author.eq(source_id))
            .set(reactions::author.eq(dest_id))
            .execute(db)?;
        tracing::trace!("Updated {} reactions", updated_reactions);

        // 5. Update receipts
        //    Same thing: delete the duplicates (although merging would be better),
        //    and update the rest.
        let target_receipts: Vec<i32> = receipts::table
            .select(receipts::message_id)
            .filter(receipts::recipient_id.eq(dest_id))
            .load(db)?;
        let deleted_receipts = diesel::delete(receipts::table)
            .filter(
                receipts::recipient_id
                    .eq(source_id)
                    .and(receipts::message_id.eq_any(target_receipts)),
            )
            .execute(db)?;
        if deleted_receipts > 0 {
            tracing::warn!(
                "Deleted {} receipts; please file an issue!",
                deleted_receipts
            );
        } else {
            tracing::trace!("Deleted {} receipts.", deleted_receipts);
        }
        let updated_receipts = diesel::update(receipts::table)
            .filter(receipts::recipient_id.eq(source_id))
            .set(receipts::recipient_id.eq(dest_id))
            .execute(db)?;
        tracing::trace!("Updated {} receipts", updated_receipts);

        let deleted = diesel::delete(recipients::table)
            .filter(recipients::id.eq(source_id))
            .execute(db)?;
        tracing::trace!("Deleted {} recipient", deleted);
        assert_eq!(deleted, 1, "delete only one recipient");
        Ok(dest_id)
    }

    #[tracing::instrument(skip(self))]
    pub fn fetch_recipient_by_uuid(&self, recipient_uuid: Uuid) -> Option<orm::Recipient> {
        use crate::schema::recipients::dsl::*;

        if let Ok(recipient) = recipients
            .filter(uuid.eq(&recipient_uuid.to_string()))
            .first(&mut *self.db())
        {
            Some(recipient)
        } else {
            None
        }
    }

    #[tracing::instrument(skip(self))]
    pub fn fetch_or_insert_recipient_by_uuid(&self, new_uuid: Uuid) -> orm::Recipient {
        use crate::schema::recipients::dsl::*;

        let new_uuid = new_uuid.to_string();
        let mut db = self.db();
        let db = &mut *db;
        if let Ok(recipient) = recipients.filter(uuid.eq(&new_uuid)).first(db) {
            recipient
        } else {
            diesel::insert_into(recipients)
                .values(uuid.eq(&new_uuid))
                .execute(db)
                .expect("insert new recipient");
            let recipient: orm::Recipient = recipients
                .filter(uuid.eq(&new_uuid))
                .first(db)
                .expect("newly inserted recipient");
            self.observe_insert(recipients, recipient.id);
            recipient
        }
    }

    #[tracing::instrument(skip(self))]
    pub fn fetch_or_insert_recipient_by_phonenumber(
        &self,
        phonenumber: &PhoneNumber,
    ) -> orm::Recipient {
        use crate::schema::recipients::dsl::*;

        let mut db = self.db();
        let db = &mut *db;
        if let Ok(recipient) = recipients
            .filter(e164.eq(phonenumber.to_string()))
            .first(db)
        {
            recipient
        } else {
            diesel::insert_into(recipients)
                .values(e164.eq(phonenumber.to_string()))
                .execute(db)
                .expect("insert new recipient");
            let recipient: orm::Recipient = recipients
                .filter(e164.eq(phonenumber.to_string()))
                .first(db)
                .expect("newly inserted recipient");
            self.observe_insert(recipients, recipient.id);
            recipient
        }
    }

    #[tracing::instrument(skip(self))]
    pub fn fetch_last_message_by_session_id_augmented(
        &self,
        session_id: i32,
    ) -> Option<orm::AugmentedMessage> {
        let msg = self.fetch_last_message_by_session_id(session_id)?;
        self.fetch_augmented_message(msg.id)
    }

    #[tracing::instrument(skip(self))]
    pub fn fetch_last_message_by_session_id(&self, session_id: i32) -> Option<orm::Message> {
        use schema::messages;
        messages::table
            .filter(messages::session_id.eq(session_id))
            .order_by(messages::server_timestamp.desc())
            .first(&mut *self.db())
            .ok()
    }

    #[tracing::instrument(skip(self))]
    pub fn fetch_message_receipts(&self, message_id: i32) -> Vec<(orm::Receipt, orm::Recipient)> {
        use schema::{receipts, recipients};

        receipts::table
            .inner_join(recipients::table)
            .filter(receipts::message_id.eq(message_id))
            .load(&mut *self.db())
            .expect("db")
    }

    /// Marks the message with a certain timestamp as read by a certain person.
    ///
    /// This is e.g. called from Signal Desktop from a sync message
    #[tracing::instrument(skip(self))]
    pub fn mark_message_read(
        &self,
        timestamp: NaiveDateTime,
    ) -> Option<(orm::Session, orm::Message)> {
        use schema::messages::dsl::*;
        diesel::update(messages)
            .filter(server_timestamp.eq(timestamp))
            .set(is_read.eq(true))
            .execute(&mut *self.db())
            .unwrap();

        let message: Option<orm::Message> = messages
            .filter(server_timestamp.eq(timestamp))
            .first(&mut *self.db())
            .ok();
        if let Some(message) = message {
            self.observe_update(messages, message.id)
                .with_relation(schema::sessions::table, message.session_id);
            let session = self
                .fetch_session_by_id(message.session_id)
                .expect("foreignk key");
            Some((session, message))
        } else {
            tracing::warn!("Could not find message with timestamp {}", timestamp);
            tracing::warn!(
                "This probably indicates out-of-order receipt delivery. Please upvote issue #260"
            );
            None
        }
    }

    /// Marks the message with a certain timestamp as received by a certain person.
    #[tracing::instrument(skip(self))]
    pub fn mark_message_received(
        &self,
        receiver_uuid: Uuid,
        timestamp: NaiveDateTime,
        delivered_at: Option<chrono::DateTime<Utc>>,
    ) -> Option<(orm::Session, orm::Message)> {
        // XXX: probably, the trigger for this method call knows a better time stamp.
        let delivered_at = delivered_at.unwrap_or_else(chrono::Utc::now).naive_utc();

        // Find the recipient
        let recipient =
            self.merge_and_fetch_recipient(None, Some(receiver_uuid), None, TrustLevel::Certain);
        let message_id = schema::messages::table
            .select(schema::messages::id)
            .filter(schema::messages::server_timestamp.eq(timestamp))
            .first(&mut *self.db())
            .optional()
            .expect("db");
        if message_id.is_none() {
            tracing::warn!("Could not find message with timestamp {}", timestamp);
            tracing::warn!(
                "This probably indicates out-of-order receipt delivery. Please upvote issue #260"
            );
        }
        let message_id = message_id?;

        let upsert = diesel::insert_into(schema::receipts::table)
            .values((
                schema::receipts::message_id.eq(message_id),
                schema::receipts::recipient_id.eq(recipient.id),
                schema::receipts::delivered.eq(delivered_at),
            ))
            .on_conflict((schema::receipts::message_id, schema::receipts::recipient_id))
            .do_update()
            .set(schema::receipts::delivered.eq(delivered_at))
            .execute(&mut *self.db());

        use diesel::result::Error::DatabaseError;
        match upsert {
            Ok(1) => {
                self.observe_upsert(schema::receipts::table, PrimaryKey::Unknown)
                    .with_relation(schema::messages::table, message_id)
                    .with_relation(schema::recipients::table, recipient.id);
                let message = self.fetch_message_by_id(message_id)?;
                let session = self.fetch_session_by_id(message.session_id)?;
                Some((session, message))
            }
            Ok(affected_rows) => {
                // Reason can be a dupe receipt (=0).
                tracing::warn!(
                    "Read receipt had {} affected rows instead of expected 1.  Ignoring.",
                    affected_rows
                );
                None
            }
            Err(DatabaseError(DatabaseErrorKind::UniqueViolation, _)) => {
                tracing::error!("receipt already exists, upsert failed");
                None
            }
            Err(e) => {
                tracing::error!("Could not insert receipt: {}.", e);
                None
            }
        }
    }

    /// Fetches the latest session by last_insert_rowid.
    ///
    /// This only yields correct results when the last insertion was in fact a session.
    #[allow(unused)]
    #[tracing::instrument(skip(self))]
    fn fetch_latest_recipient(&self) -> Option<orm::Recipient> {
        use schema::recipients::dsl::*;
        recipients
            .filter(id.eq(last_insert_rowid()))
            .first(&mut *self.db())
            .ok()
    }

    /// Fetches the latest session by last_insert_rowid.
    ///
    /// This only yields correct results when the last insertion was in fact a session.
    #[tracing::instrument(skip(self))]
    fn fetch_latest_session(&self) -> Option<orm::Session> {
        fetch_session!(self.db(), |query| {
            query.filter(schema::sessions::id.eq(last_insert_rowid()))
        })
    }

    /// Get all sessions in no particular order.
    ///
    /// Getting them ordered by timestamp would be nice,
    /// but that requires table aliases or complex subqueries,
    /// which are not really a thing in Diesel atm.
    #[tracing::instrument(skip(self))]
    pub fn fetch_sessions(&self) -> Vec<orm::Session> {
        fetch_sessions!(self.db(), |query| { query })
    }

    #[tracing::instrument(skip(self))]
    pub fn fetch_group_sessions(&self) -> Vec<orm::Session> {
        fetch_sessions!(self.db(), |query| {
            query.filter(schema::sessions::group_v1_id.is_not_null())
        })
    }

    #[tracing::instrument(skip(self))]
    pub fn fetch_session_by_id(&self, sid: i32) -> Option<orm::Session> {
        fetch_session!(self.db(), |query| {
            query.filter(schema::sessions::columns::id.eq(sid))
        })
    }

    #[tracing::instrument(skip(self))]
    pub fn fetch_session_by_id_augmented(&self, sid: i32) -> Option<orm::AugmentedSession> {
        let session = self.fetch_session_by_id(sid)?;
        let last_message = self.fetch_last_message_by_session_id_augmented(session.id);

        Some(orm::AugmentedSession {
            inner: session,
            last_message,
        })
    }

    #[tracing::instrument(skip(self))]
    pub fn fetch_session_by_phonenumber(&self, phonenumber: &PhoneNumber) -> Option<orm::Session> {
        fetch_session!(self.db(), |query| {
            query.filter(schema::recipients::e164.eq(phonenumber.to_string()))
        })
    }

    #[tracing::instrument(skip(self))]
    pub fn fetch_session_by_recipient_id(&self, recipient_id: i32) -> Option<orm::Session> {
        fetch_session!(self.db(), |query| {
            query.filter(schema::recipients::id.eq(recipient_id))
        })
    }

    #[tracing::instrument(skip(self))]
    pub fn fetch_attachment(&self, attachment_id: i32) -> Option<orm::Attachment> {
        use schema::attachments::dsl::*;
        attachments
            .filter(id.eq(attachment_id))
            .first(&mut *self.db())
            .optional()
            .unwrap()
    }

    #[tracing::instrument(skip(self))]
    pub fn fetch_attachments_for_message(&self, mid: i32) -> Vec<orm::Attachment> {
        use schema::attachments::dsl::*;
        attachments
            .filter(message_id.eq(mid))
            .order_by(display_order.asc())
            .load(&mut *self.db())
            .unwrap()
    }

    #[tracing::instrument(skip(self))]
    pub fn fetch_reactions_for_message(&self, mid: i32) -> Vec<(orm::Reaction, orm::Recipient)> {
        use schema::{reactions, recipients};
        reactions::table
            .inner_join(recipients::table)
            .filter(reactions::message_id.eq(mid))
            .load(&mut *self.db())
            .expect("db")
    }

    #[tracing::instrument(skip(self))]
    pub fn fetch_grouped_reactions_for_message(&self, mid: i32) -> Vec<orm::GroupedReaction> {
        use schema::reactions;
        reactions::table
            .filter(reactions::message_id.eq(mid))
            .group_by((reactions::message_id, reactions::emoji))
            .select((
                reactions::message_id,
                reactions::emoji,
                diesel::dsl::count(reactions::emoji),
            ))
            .load(&mut *self.db())
            .expect("db")
    }

    #[tracing::instrument(skip(self))]
    pub fn fetch_reaction(&self, msg_id: i32, rcpt_id: i32) -> Option<orm::Reaction> {
        use schema::reactions;
        reactions::table
            .filter(
                reactions::message_id
                    .eq(msg_id)
                    .and(reactions::author.eq(rcpt_id)),
            )
            .first(&mut *self.db())
            .optional()
            .expect("db")
    }

    #[tracing::instrument(skip(self))]
    pub fn fetch_group_by_group_v1_id(&self, id: &str) -> Option<orm::GroupV1> {
        schema::group_v1s::table
            .filter(schema::group_v1s::id.eq(id))
            .first(&mut *self.db())
            .optional()
            .unwrap()
    }

    #[tracing::instrument(skip(self))]
    pub fn fetch_group_by_group_v2_id(&self, id: &str) -> Option<orm::GroupV2> {
        schema::group_v2s::table
            .filter(schema::group_v2s::id.eq(id))
            .first(&mut *self.db())
            .optional()
            .unwrap()
    }

    #[tracing::instrument(skip(self))]
    pub fn fetch_group_members_by_group_v1_id(
        &self,
        id: &str,
    ) -> Vec<(orm::GroupV1Member, orm::Recipient)> {
        schema::group_v1_members::table
            .inner_join(schema::recipients::table)
            .filter(schema::group_v1_members::group_v1_id.eq(id))
            .load(&mut *self.db())
            .unwrap()
    }

    #[tracing::instrument(skip(self))]
    pub fn group_v2_exists(&self, group: &GroupV2) -> bool {
        let group_id = group.secret.get_group_identifier();
        let group_id_hex = hex::encode(group_id);

        let group: Option<orm::GroupV2> = schema::group_v2s::table
            .filter(schema::group_v2s::id.eq(group_id_hex))
            .first(&mut *self.db())
            .optional()
            .expect("db");
        group.is_some()
    }

    #[tracing::instrument(skip(self))]
    pub fn fetch_group_members_by_group_v2_id(
        &self,
        id: &str,
    ) -> Vec<(orm::GroupV2Member, orm::Recipient)> {
        schema::group_v2_members::table
            .inner_join(schema::recipients::table)
            .filter(schema::group_v2_members::group_v2_id.eq(id))
            .order(schema::group_v2_members::role.desc())
            .load(&mut *self.db())
            .unwrap()
    }

    #[tracing::instrument(skip(self))]
    pub fn fetch_or_insert_session_by_phonenumber(
        &self,
        phonenumber: &PhoneNumber,
    ) -> orm::Session {
        if let Some(session) = self.fetch_session_by_phonenumber(phonenumber) {
            return session;
        }

        let recipient = self.fetch_or_insert_recipient_by_phonenumber(phonenumber);

        use schema::sessions::dsl::*;
        diesel::insert_into(sessions)
            .values((direct_message_recipient_id.eq(recipient.id),))
            .execute(&mut *self.db())
            .unwrap();

        let session = self
            .fetch_latest_session()
            .expect("a session has been inserted");
        self.observe_insert(sessions, session.id)
            .with_relation(schema::recipients::table, recipient.id);
        session
    }

    /// Fetches recipient's DM session, or creates the session.
    #[tracing::instrument(skip(self))]
    pub fn fetch_or_insert_session_by_recipient_id(&self, recipient_id: i32) -> orm::Session {
        if let Some(session) = self.fetch_session_by_recipient_id(recipient_id) {
            return session;
        }

        use schema::sessions::dsl::*;
        diesel::insert_into(sessions)
            .values((direct_message_recipient_id.eq(recipient_id),))
            .execute(&mut *self.db())
            .unwrap();

        let session = self
            .fetch_latest_session()
            .expect("a session has been inserted");
        self.observe_insert(sessions, session.id)
            .with_relation(schema::recipients::table, recipient_id);
        session
    }

    pub fn fetch_or_insert_session_by_group_v1(&self, group: &GroupV1) -> orm::Session {
        let group_id = hex::encode(&group.id);

        let _span = tracing::info_span!(
            "fetch_or_insert_session_by_group_v1",
            group_id = &group_id[..8]
        )
        .entered();

        if let Some(session) = fetch_session!(self.db(), |query| {
            query.filter(schema::sessions::columns::group_v1_id.eq(&group_id))
        }) {
            return session;
        }

        let new_group = orm::GroupV1 {
            id: group_id.clone(),
            name: group.name.clone(),
            expected_v2_id: None,
        };

        // Group does not exist, insert first.
        diesel::insert_into(schema::group_v1s::table)
            .values(&new_group)
            .execute(&mut *self.db())
            .unwrap();
        self.observe_insert(schema::group_v1s::table, new_group.id);

        let now = chrono::Utc::now().naive_utc();
        for member in &group.members {
            use schema::group_v1_members::dsl::*;
            let recipient = self.fetch_or_insert_recipient_by_phonenumber(member);

            diesel::insert_into(group_v1_members)
                .values((
                    group_v1_id.eq(&group_id),
                    recipient_id.eq(recipient.id),
                    member_since.eq(now),
                ))
                .execute(&mut *self.db())
                .unwrap();
            self.observe_insert(schema::group_v1_members::table, PrimaryKey::Unknown)
                .with_relation(schema::recipients::table, recipient.id)
                .with_relation(schema::group_v1s::table, group_id.clone());
        }

        use schema::sessions::dsl::*;
        diesel::insert_into(sessions)
            .values((group_v1_id.eq(&group_id),))
            .execute(&mut *self.db())
            .unwrap();

        let session = self
            .fetch_latest_session()
            .expect("a session has been inserted");
        self.observe_insert(schema::sessions::table, session.id)
            .with_relation(schema::group_v1s::table, group_id);
        session
    }

    #[tracing::instrument(skip(self))]
    pub fn fetch_session_by_group_v1_id(&self, group_id_hex: &str) -> Option<orm::Session> {
        if group_id_hex.len() != 32 {
            tracing::warn!(
                "Trying to fetch GV1 with ID of {} != 32 chars",
                group_id_hex.len()
            );
            return None;
        }
        fetch_session!(self.db(), |query| {
            query.filter(schema::sessions::columns::group_v1_id.eq(&group_id_hex))
        })
    }

    #[tracing::instrument(skip(self))]
    pub fn fetch_session_by_group_v2_id(&self, group_id_hex: &str) -> Option<orm::Session> {
        if group_id_hex.len() != 64 {
            tracing::warn!(
                "Trying to fetch GV2 with ID of {} != 64 chars",
                group_id_hex.len()
            );
            return None;
        }
        fetch_session!(self.db(), |query| {
            query.filter(schema::sessions::columns::group_v2_id.eq(&group_id_hex))
        })
    }

    pub fn fetch_or_insert_session_by_group_v2(&self, group: &GroupV2) -> orm::Session {
        let group_id = group.secret.get_group_identifier();
        let group_id_hex = hex::encode(group_id);
        let _span = tracing::info_span!(
            "fetch_or_insert_session_by_group_v2",
            group_id = tracing::field::display(&group_id_hex)
        )
        .entered();

        if let Some(session) = fetch_session!(self.db(), |query| {
            query.filter(schema::sessions::columns::group_v2_id.eq(&group_id_hex))
        }) {
            return session;
        }

        // The GroupV2 may still exist, even though the session does not.
        let group_v2: Option<crate::orm::GroupV2> = schema::group_v2s::table
            .filter(schema::group_v2s::id.eq(group_id_hex.clone()))
            .first(&mut *self.db())
            .optional()
            .unwrap();
        if let Some(group) = group_v2 {
            diesel::insert_into(sessions)
                .values(group_v2_id.eq(&group.id))
                .execute(&mut *self.db())
                .unwrap();

            let session = self
                .fetch_latest_session()
                .expect("a session has been inserted");
            self.observe_insert(sessions, session.id)
                .with_relation(schema::group_v2s::table, group.id);
            return session;
        }

        // At this point neither the GroupV2 nor the session exists.
        let master_key =
            bincode::serialize(&group.secret.get_master_key()).expect("serialized master key");
        let new_group = orm::GroupV2 {
            id: group_id_hex,
            // XXX qTr?
            name: "New V2 group (updating)".into(),
            master_key: hex::encode(master_key),
            revision: 0,

            invite_link_password: None,

            // We don't know the ACL levels.
            // 0 means UNKNOWN
            access_required_for_attributes: 0,
            access_required_for_members: 0,
            access_required_for_add_from_invite_link: 0,

            avatar: None,
            description: Some("Group is being updated".into()),
        };

        // Group does not exist, insert first.
        diesel::insert_into(schema::group_v2s::table)
            .values(&new_group)
            .execute(&mut *self.db())
            .unwrap();
        self.observe_insert(schema::group_v2s::table, new_group.id.clone());

        // XXX somehow schedule this group for member list/name updating.

        // Two things could have happened by now:
        // - Migration: there is an existing session for a groupv1 with this V2 id.
        // - New group

        let migration_v1_session: Option<(orm::GroupV1, Option<orm::DbSession>)> =
            schema::group_v1s::table
                .filter(schema::group_v1s::expected_v2_id.eq(&new_group.id))
                .left_join(schema::sessions::table)
                .first(&mut *self.db())
                .optional()
                .expect("db");

        use schema::sessions::dsl::*;
        match migration_v1_session {
            Some((_group, Some(session))) => {
                tracing::info!(
                    "Group V2 migration detected. Updating session to point to the new group."
                );

                let count = diesel::update(sessions)
                    .set((
                        group_v1_id.eq::<Option<String>>(None),
                        group_v2_id.eq(&new_group.id),
                    ))
                    .filter(id.eq(session.id))
                    .execute(&mut *self.db())
                    .expect("session updated");
                self.observe_update(sessions, session.id)
                    .with_relation(
                        schema::group_v1s::table,
                        session
                            .group_v1_id
                            .clone()
                            .expect("group_v1_id from migration"),
                    )
                    .with_relation(schema::group_v2s::table, new_group.id);

                // XXX consider removing the group_v1
                assert_eq!(count, 1, "session should have been updated");
                // Refetch session because the info therein is stale.
                self.fetch_session_by_id(session.id)
                    .expect("existing session")
            }
            Some((_group, None)) => {
                unreachable!("Former group V1 found.  We expect the branch above to have returned a session for it.");
            }
            None => {
                diesel::insert_into(sessions)
                    .values((group_v2_id.eq(&new_group.id),))
                    .execute(&mut *self.db())
                    .unwrap();

                let session = self
                    .fetch_latest_session()
                    .expect("a session has been inserted");
                self.observe_insert(sessions, session.id)
                    .with_relation(schema::group_v2s::table, new_group.id);
                session
            }
        }
    }

    #[tracing::instrument(skip(self))]
    pub fn delete_session(&self, session_id: i32) {
        let affected_rows =
            diesel::delete(schema::sessions::table.filter(schema::sessions::id.eq(session_id)))
                .execute(&mut *self.db())
                .expect("delete session");
        self.observe_delete(schema::sessions::table, session_id);

        tracing::trace!(
            "delete_session({}) affected {} rows",
            session_id,
            affected_rows
        );
    }

    #[tracing::instrument(skip(self))]
    pub fn save_draft(&self, session_id: i32, draft: String) {
        let draft = if draft.is_empty() { None } else { Some(draft) };

        let affected_rows =
            diesel::update(schema::sessions::table.filter(schema::sessions::id.eq(session_id)))
                .set(schema::sessions::draft.eq(draft))
                .execute(&mut *self.db())
                .expect("save draft");

        tracing::trace!("save_draft() affected {} rows", affected_rows);

        if affected_rows > 0 {
            self.observe_update(schema::sessions::table, session_id);
        }
    }

<<<<<<< HEAD
    pub fn start_message_expiry(&self, message_id: i32) {
        log::trace!("Called start_message_expiry({})", message_id);

        let affected_rows = diesel::update(
            schema::messages::table.filter(
                schema::messages::id
                    .eq(message_id)
                    .and(schema::messages::expiry_started.is_null()),
            ),
        )
        .set(schema::messages::expiry_started.eq(Some(chrono::Utc::now().naive_utc())))
        .execute(&mut *self.db())
        .expect("set message expiry");

        log::trace!("start_message_expiry() affected {} rows", affected_rows);

        self.observe_update(schema::messages::table, message_id);
    }

    pub fn fetch_expired_message_ids(&self) -> Vec<(i32, DateTime<Utc>)> {
        log::trace!("Called fetch_expired_message_ids()");
        self.fetch_message_ids_by_expiry(true)
    }

    pub fn fetch_expiring_message_ids(&self) -> Vec<(i32, DateTime<Utc>)> {
        log::trace!("Called fetch_expiring_message_ids()");
        self.fetch_message_ids_by_expiry(false)
    }

    fn fetch_message_ids_by_expiry(&self, already_expired: bool) -> Vec<(i32, DateTime<Utc>)> {
        schema::messages::table
            .select((
                schema::messages::id,
                sql::<Timestamp>(DELETE_AFTER).sql("AS delete_after"),
            ))
            .filter(
                sql::<Bool>("delete_after")
                    .sql(if already_expired { "<=" } else { ">" })
                    .sql("DATETIME('now')"),
            )
            .order_by(sql::<Timestamp>("delete_after").asc())
            .load(&mut *self.db())
            .expect("messages by expiry timestamp")
            .into_iter()
            .map(|(id, ndt)| (id, DateTime::<Utc>::from_naive_utc_and_offset(ndt, Utc)))
            .collect()
    }

    pub fn fetch_next_expiring_message_id(&self) -> Option<(i32, DateTime<Utc>)> {
        schema::messages::table
            .select((
                schema::messages::id,
                sql::<Timestamp>(DELETE_AFTER).sql("AS delete_after"),
            ))
            .filter(schema::messages::expiry_started.is_not_null())
            .order_by(sql::<Timestamp>("delete_after").asc())
            .first(&mut *self.db())
            .optional()
            .expect("messages by expiry timestamp")
            .map(|(id, ndt)| (id, DateTime::<Utc>::from_naive_utc_and_offset(ndt, Utc)))
    }

    pub fn delete_expired_messages(&mut self) -> usize {
        let deleted = self.fetch_expired_message_ids();

        for message_id in deleted.iter().map(|(id, _)| *id) {
            self.delete_attachments_for_message(message_id);
        }

        let deletions: usize = diesel::delete(schema::messages::table)
            .filter(sql::<Timestamp>(DELETE_AFTER).le(sql::<Timestamp>("DATETIME('now')")))
            // .returning(schema::messages::id)
            // .load(&mut *self.db())
            .execute(&mut *self.db())
            .expect("delete expired messages");

        // XXX This observes race conditions
        // We can implement this cleanly with the above `returning` clause,
        // but this is only available in Sqlite 3.35.0 and up.
        // Diesel does not seem to know it is available yet.
        assert_eq!(deletions, deleted.len());
        log::trace!("delete_expired_messages() affected {} rows", deletions);

        for deletion in deleted {
            self.observe_delete(schema::messages::table, PrimaryKey::RowId(deletion.0));
        }

        deletions
    }

    pub fn mark_session_read(&self, sid: i32) {
        log::trace!("Called mark_session_read({})", sid);

        use schema::messages::dsl::*;

        let ids: Vec<i32> = messages
            .select(id)
            .filter(session_id.eq(sid).and(is_read.eq(false)))
=======
    #[tracing::instrument(skip(self))]
    pub fn mark_session_read(&self, session_id: i32) {
        let ids: Vec<i32> = schema::messages::table
            .select(schema::messages::id)
            .filter(
                schema::messages::session_id
                    .eq(session_id)
                    .and(schema::messages::is_read.eq(false)),
            )
>>>>>>> c90bcbb7
            .load(&mut *self.db())
            .expect("fetch unread message IDs");

        let affected_rows = diesel::update(
            schema::messages::table.filter(
                schema::messages::session_id
                    .eq(session_id)
                    .and(schema::messages::is_read.eq(false)),
            ),
        )
        .set((schema::messages::is_read.eq(true),))
        .execute(&mut *self.db())
        .expect("mark session read");

        assert_eq!(affected_rows, ids.len());

        for message_id in ids {
            self.observe_update(schema::messages::table, message_id)
                .with_relation(schema::sessions::table, session_id);
        }
    }

    #[tracing::instrument(skip(self))]
    pub fn mark_session_muted(&self, session_id: i32, muted: bool) {
        use schema::sessions::dsl::*;

        let affected_rows = diesel::update(sessions.filter(id.eq(session_id)))
            .set((is_muted.eq(muted),))
            .execute(&mut *self.db())
            .expect("mark session (un)muted");
        if affected_rows > 0 {
            self.observe_update(schema::sessions::table, session_id);
        }
    }

    #[tracing::instrument(skip(self))]
    pub fn mark_session_archived(&self, session_id: i32, archived: bool) {
        use schema::sessions::dsl::*;

        let affected_rows = diesel::update(sessions.filter(id.eq(session_id)))
            .set((is_archived.eq(archived),))
            .execute(&mut *self.db())
            .expect("mark session (un)archived");
        if affected_rows > 0 {
            self.observe_update(schema::sessions::table, session_id);
        }
    }

    #[tracing::instrument(skip(self))]
    pub fn mark_session_pinned(&self, session_id: i32, pinned: bool) {
        use schema::sessions::dsl::*;

        let affected_rows = diesel::update(sessions.filter(id.eq(session_id)))
            .set((is_pinned.eq(pinned),))
            .execute(&mut *self.db())
            .expect("mark session (un)pinned");
        if affected_rows > 0 {
            self.observe_update(schema::sessions::table, session_id);
        }
    }

    #[tracing::instrument(skip(self))]
    pub fn mark_recipient_registered(&self, recipient_uuid: Uuid, registered: bool) -> usize {
        use schema::recipients::dsl::*;

        let rid: Vec<i32> = recipients
            .select(id)
            .filter(uuid.eq(recipient_uuid.to_string()))
            .load(&mut *self.db())
            .expect("Recipient id by UUID");

        if rid.is_empty() {
            tracing::trace!(
                "Recipient with UUID {} not found in database",
                recipient_uuid
            );
            return 0;
        }

        let rid = rid.first().unwrap();

        let affected_rows = diesel::update(recipients.filter(uuid.eq(recipient_uuid.to_string())))
            .set(is_registered.eq(registered))
            .execute(&mut *self.db())
            .expect("mark recipient (un)registered");
        if affected_rows > 0 {
            self.observe_update(schema::recipients::table, *rid);
        }
        affected_rows
    }

    #[tracing::instrument(skip(self))]
    pub fn register_attachment(&mut self, mid: i32, ptr: AttachmentPointer) -> orm::Attachment {
        use schema::attachments::dsl::*;

        diesel::insert_into(attachments)
            .values((
                // XXX: many more things to store:
                // - display order
                // - transform properties

                // First the fields that borrow, but are `Copy` through an accessor method
                is_voice_note
                    .eq(attachment_pointer::Flags::VoiceMessage as i32 & ptr.flags() as i32 != 0),
                is_borderless
                    .eq(attachment_pointer::Flags::Borderless as i32 & ptr.flags() as i32 != 0),
                upload_timestamp.eq(millis_to_naive_chrono(ptr.upload_timestamp())),
                cdn_number.eq(ptr.cdn_number() as i32),
                content_type.eq(ptr.content_type().to_string()),
                // Then the fields that we immediately access
                is_quote.eq(false),
                message_id.eq(mid),
                visual_hash.eq(&ptr.blur_hash),
                size.eq(&ptr.size.map(|x| x as i32)),
                file_name.eq(&ptr.file_name),
                caption.eq(&ptr.caption),
                data_hash.eq(&ptr.digest),
                width.eq(ptr.width.map(|x| x as i32)),
                height.eq(ptr.height.map(|x| x as i32)),
                pointer.eq(ptr.encode_to_vec()),
            ))
            .execute(&mut *self.db())
            .expect("insert attachment");

        let latest_attachment = self.fetch_latest_attachment().expect("inserted attachment");

        self.observe_insert(
            schema::attachments::table,
            PrimaryKey::RowId(latest_attachment.id),
        )
        .with_relation(schema::messages::table, mid);
        latest_attachment
    }

    #[tracing::instrument(skip(self))]
    pub fn store_attachment_pointer(
        &self,
        attachment_id: i32,
        attachment_pointer: &AttachmentPointer,
    ) {
        use schema::attachments::dsl::*;

        let count = diesel::update(attachments.filter(id.eq(attachment_id)))
            .set(pointer.eq(attachment_pointer.encode_to_vec()))
            .execute(&mut *self.db())
            .expect("store sent attachment pointer");

        if count == 1 {
            tracing::trace!("Attachment pointer saved to id {}", attachment_id);
        } else {
            tracing::error!(
                "Could not save attachment pointer to attachment {}",
                attachment_id
            );
        };
    }

    /// Create a new message. This was transparent within SaveMessage in Go.
    ///
    /// Panics is new_message.session_id is None.
    #[tracing::instrument(skip(self), fields(session_id = new_message.session_id))]
    pub fn create_message(&self, new_message: &NewMessage) -> orm::Message {
        // XXX Storing the message with its attachments should happen in a transaction.
        // Meh.
        let session = new_message.session_id;

        let has_source = new_message.source_e164.is_some() || new_message.source_uuid.is_some();
        let sender_id = if has_source {
            self.fetch_recipient(new_message.source_e164.clone(), new_message.source_uuid)
                .map(|r| r.id)
        } else {
            None
        };

        let quoted_message_id = new_message
            .quote_timestamp
            .and_then(|ts| {
                let msg = self.fetch_message_by_timestamp(millis_to_naive_chrono(ts));
                if msg.is_none() {
                    tracing::warn!("No message to quote for ts={}", ts);
                }
                msg
            })
            .map(|message| message.id);

        // The server time needs to be the rounded-down version;
        // chrono does nanoseconds.
        let server_time = millis_to_naive_chrono(new_message.timestamp.timestamp_millis() as u64);
        tracing::trace!("Creating message for timestamp {}", server_time);

        let affected_rows = {
            use schema::messages::dsl::*;
            diesel::insert_into(messages)
                .values((
                    session_id.eq(session),
                    server_guid.eq(new_message.server_guid.as_ref().map(Uuid::to_string)),
                    text.eq(&new_message.text),
                    sender_recipient_id.eq(sender_id),
                    received_timestamp.eq(if !new_message.outgoing {
                        Some(chrono::Utc::now().naive_utc())
                    } else {
                        None
                    }),
                    sent_timestamp.eq(if new_message.outgoing && new_message.sent {
                        Some(new_message.timestamp)
                    } else {
                        None
                    }),
                    server_timestamp.eq(server_time),
                    is_read.eq(new_message.is_read),
                    is_outbound.eq(new_message.outgoing),
                    use_unidentified.eq(new_message.is_unidentified),
                    flags.eq(new_message.flags),
                    quote_id.eq(quoted_message_id),
                    expires_in.eq(new_message.expires_in.map(|x| x.as_secs() as i32)),
                    story_type.eq(new_message.story_type as i32),
                ))
                .execute(&mut *self.db())
                .expect("inserting a message")
        };

        assert_eq!(
            affected_rows, 1,
            "Did not insert the message. Dazed and confused."
        );

        // Then see if the message was inserted ok and what it was
        let latest_message = self.fetch_latest_message().expect("inserted message");
        assert_eq!(
            latest_message.session_id, session,
            "message insert sanity test failed"
        );
        self.observe_insert(schema::messages::table, latest_message.id)
            .with_relation(schema::sessions::table, session);

        // Mark the session as non-archived
        // TODO: Do this only when necessary
        self.mark_session_archived(session, false);

        tracing::trace!("Inserted message id {}", latest_message.id);

        if let Some(path) = &new_message.attachment {
            let affected_rows = {
                let att_file = File::open(path).unwrap();
                let att_size = match att_file.metadata() {
                    Ok(m) => Some(m.len() as i32),
                    Err(_) => None,
                };

                let att_path = Path::new(path);
                let att_filename = att_path.file_name().map(|s| s.to_str().unwrap());

                use schema::attachments::dsl::*;
                diesel::insert_into(attachments)
                    .values((
                        message_id.eq(latest_message.id),
                        content_type.eq(new_message.mime_type.as_ref().unwrap()),
                        attachment_path.eq(path),
                        size.eq(att_size),
                        file_name.eq(att_filename),
                        is_voice_note.eq(false),
                        is_borderless.eq(false),
                        is_quote.eq(false),
                    ))
                    .execute(&mut *self.db())
                    .expect("Insert attachment")
            };
            self.observe_insert(schema::attachments::table, PrimaryKey::Unknown)
                .with_relation(schema::messages::table, latest_message.id);

            assert_eq!(
                affected_rows, 1,
                "Did not insert the attachment. Dazed and confused."
            );
        }

        latest_message
    }

    /// This was implicit in Go, which probably didn't use threads.
    ///
    /// It needs to be locked from the outside because sqlite sucks.
    #[tracing::instrument(skip(self))]
    fn fetch_latest_message(&self) -> Option<orm::Message> {
        schema::messages::table
            .filter(schema::messages::id.eq(last_insert_rowid()))
            .first(&mut *self.db())
            .ok()
    }

    #[tracing::instrument(skip(self))]
    fn fetch_latest_attachment(&self) -> Option<orm::Attachment> {
        schema::attachments::table
            .filter(schema::attachments::id.eq(last_insert_rowid()))
            .first(&mut *self.db())
            .ok()
    }

    #[tracing::instrument(skip(self))]
    pub fn fetch_message_by_timestamp(&self, ts: NaiveDateTime) -> Option<orm::Message> {
        let query = schema::messages::table.filter(schema::messages::server_timestamp.eq(ts));
        query.first(&mut *self.db()).ok()
    }

    #[tracing::instrument(skip(self))]
    pub fn fetch_recipient_by_id(&self, id: i32) -> Option<orm::Recipient> {
        schema::recipients::table
            .filter(schema::recipients::id.eq(id))
            .first(&mut *self.db())
            .ok()
    }

    #[tracing::instrument(skip(self))]
    pub fn fetch_message_by_id(&self, id: i32) -> Option<orm::Message> {
        // Even a single message needs to know if it's queued to satisfy the `Message` trait
        schema::messages::table
            .filter(schema::messages::id.eq(id))
            .first(&mut *self.db())
            .ok()
    }

    /// Returns a vector of messages for a specific session, ordered by server timestamp.
    #[tracing::instrument(skip(self))]
    pub fn fetch_all_messages(&self, session_id: i32) -> Vec<orm::Message> {
        schema::messages::table
            .filter(schema::messages::session_id.eq(session_id))
            .order_by(schema::messages::columns::server_timestamp.desc())
            .load(&mut *self.db())
            .expect("database")
    }

    /// Return the amount of messages in the database
    #[tracing::instrument(skip(self))]
    pub fn message_count(&self) -> i32 {
        let count: i64 = schema::messages::table
            .count()
            .get_result(&mut *self.db())
            .expect("db");
        count as _
    }

    /// Return the amount of sessions in the database
    #[tracing::instrument(skip(self))]
    pub fn session_count(&self) -> i32 {
        let count: i64 = schema::sessions::table
            .count()
            .get_result(&mut *self.db())
            .expect("db");
        count as _
    }

    /// Return the amount of recipients in the database
    #[tracing::instrument(skip(self))]
    pub fn recipient_count(&self) -> i32 {
        let count: i64 = schema::recipients::table
            .filter(schema::recipients::uuid.is_not_null())
            .count()
            .get_result(&mut *self.db())
            .expect("db");
        count as _
    }

    /// Return the amount of unsent messages in the database
    #[tracing::instrument(skip(self))]
    pub fn unsent_count(&self) -> i32 {
        let count: i64 = schema::messages::table
            .filter(schema::messages::is_outbound.is(true))
            .filter(schema::messages::sending_has_failed.is(true))
            .count()
            .get_result(&mut *self.db())
            .expect("db");
        count as _
    }

    #[tracing::instrument(skip(self))]
    pub fn fetch_augmented_message(&self, message_id: i32) -> Option<orm::AugmentedMessage> {
        let message = self.fetch_message_by_id(message_id)?;
        let receipts = self.fetch_message_receipts(message.id);
        let attachments: i64 = schema::attachments::table
            .filter(schema::attachments::message_id.eq(message_id))
            .count()
            .get_result(&mut *self.db())
            .expect("db");

        let is_voice_note = if attachments == 1 {
            schema::attachments::table
                .filter(schema::attachments::message_id.eq(message_id))
                .select(schema::attachments::is_voice_note)
                .get_result(&mut *self.db())
                .expect("db")
        } else {
            false
        };

        Some(AugmentedMessage {
            inner: message,
            is_voice_note,
            receipts,
            attachments: attachments as usize,
        })
    }

    #[tracing::instrument(skip(self))]
    pub fn fetch_all_sessions_augmented(&self) -> Vec<orm::AugmentedSession> {
        let mut sessions: Vec<_> = self
            .fetch_sessions()
            .into_iter()
            .map(|session| {
                let last_message = self.fetch_last_message_by_session_id_augmented(session.id);
                orm::AugmentedSession {
                    inner: session,
                    last_message,
                }
            })
            .collect();
        // XXX This could be solved through a sub query.
        sessions.sort_unstable_by_key(|session| {
            std::cmp::Reverse((
                session.last_message.as_ref().map(|m| m.server_timestamp),
                session.id,
            ))
        });

        sessions
    }

    /// Returns a vector of tuples of messages with their sender.
    ///
    /// When the sender is None, it is a sent message, not a received message.
    // XXX maybe this should be `Option<Vec<...>>`.
    #[tracing::instrument(skip(self))]
    pub fn fetch_all_messages_augmented(&self, sid: i32) -> Vec<orm::AugmentedMessage> {
        // XXX double/aliased-join would be very useful.
        // Our strategy is to fetch as much as possible, and to augment with as few additional
        // queries as possible. We chose to not join `sender`, and instead use a loop for that
        // part.
        let messages = self.fetch_all_messages(sid);

        let order = (
            schema::messages::columns::server_timestamp.desc(),
            schema::messages::columns::id.desc(),
        );

        // message_id, is_voice_note, attachment count
        let attachments: Vec<(i32, Option<i16>, i64)> =
            tracing::trace_span!("fetching attachments",).in_scope(|| {
                schema::attachments::table
                    .inner_join(schema::messages::table)
                    .group_by(schema::attachments::message_id)
                    .select((
                        schema::attachments::message_id,
                        // We could also define a boolean or aggregate function...
                        // Googling instructions for that is difficult though, since "diesel aggregate or"
                        // yields you machines that consume fuel.
                        diesel::dsl::max(diesel::dsl::sql::<diesel::sql_types::SmallInt>(
                            "attachments.is_voice_note",
                        )),
                        diesel::dsl::count_distinct(schema::attachments::id),
                    ))
                    .filter(schema::messages::session_id.eq(sid))
                    .order_by(order)
                    .load(&mut *self.db())
                    .expect("db")
            });

        let receipts: Vec<(orm::Receipt, orm::Recipient)> =
            tracing::trace_span!("fetching receipts").in_scope(|| {
                schema::receipts::table
                    .inner_join(schema::recipients::table)
                    .select((
                        schema::receipts::all_columns,
                        schema::recipients::all_columns,
                    ))
                    .inner_join(schema::messages::table.inner_join(schema::sessions::table))
                    .filter(schema::sessions::id.eq(sid))
                    .order_by(order)
                    .load(&mut *self.db())
                    .expect("db")
            });

        let mut aug_messages = Vec::with_capacity(messages.len());
        tracing::trace_span!("joining messages, attachments, receipts into AugmentedMessage")
            .in_scope(|| {
                let mut attachments = attachments.into_iter().peekable();
                let receipts = receipts
                    .into_iter()
                    .group_by(|(receipt, _recipient)| receipt.message_id);
                let mut receipts = receipts.into_iter().peekable();

                for message in messages {
                    let (attachments, is_voice_note) = if attachments
                        .peek()
                        .map(|(id, _, _)| *id == message.id)
                        .unwrap_or(false)
                    {
                        let (_, voice_note, attachments) = attachments.next().unwrap();
                        (
                            attachments as usize,
                            voice_note.map(|x| x > 0).unwrap_or(false),
                        )
                    } else {
                        (0, false)
                    };
                    let receipts = if receipts
                        .peek()
                        .map(|(id, _)| *id == message.id)
                        .unwrap_or(false)
                    {
                        let (_, receipts) = receipts.next().unwrap();
                        receipts.collect_vec()
                    } else {
                        vec![]
                    };

                    aug_messages.push(orm::AugmentedMessage {
                        inner: message,
                        is_voice_note,
                        attachments,
                        receipts,
                    });
                }
            });
        aug_messages
    }

    /// Don't actually delete, but mark the message as deleted
    /// and clear the body text, delete its reactions,
    /// and if it was an incoming message, also its attachments from the disk.
    #[tracing::instrument(skip(self))]
    pub fn delete_message(&mut self, message_id: i32) -> usize {
        let n_messages = diesel::update(schema::messages::table)
            .filter(schema::messages::id.eq(message_id))
            .set((
                schema::messages::is_remote_deleted.eq(true),
                schema::messages::text.eq(None::<String>),
            ))
            .execute(&mut *self.db())
            .unwrap();

        if n_messages == 0 {
            tracing::warn!("Tried to remove non-existing message {}", message_id);
            return n_messages;
        }

        let message: orm::Message = schema::messages::table
            .filter(schema::messages::id.eq(message_id))
            .first(&mut *self.db())
            .expect("message we just marked as deleted");

        let mut n_attachments: usize = 0;

        let _span = tracing::trace_span!("delete attachments", message_id = message.id).entered();
        if !message.is_outbound {
<<<<<<< HEAD
            log::trace!("Message is from someone else, deleting attachments...");
            n_attachments = self.delete_attachments_for_message(message.id);
=======
            tracing::trace!("Message is from someone else, deleting attachments...");
            let regex = self.config.attachments_regex();
            self.fetch_attachments_for_message(message.id)
                .into_iter()
                .for_each(|attachment| {
                    diesel::delete(schema::attachments::table)
                        .filter(schema::attachments::id.eq(attachment.id))
                        .execute(&mut *self.db())
                        .unwrap();
                    self.observe_delete(schema::attachments::table, attachment.id)
                        .with_relation(schema::messages::table, message.id);
                    if let Some(path) = attachment.attachment_path {
                        let remaining = schema::attachments::table
                            .filter(schema::attachments::attachment_path.eq(&path))
                            .count()
                            .get_result::<i64>(&mut *self.db())
                            .unwrap();
                        if remaining > 0 {
                            tracing::warn!(
                                "References to attachment exist, not deleting: {}",
                                path
                            );
                        } else if regex.is_match(&path) {
                            match std::fs::remove_file(&path) {
                                Ok(()) => {
                                    tracing::trace!("Deleted file {}", path);
                                    n_attachments += 1;
                                }
                                Err(e) => {
                                    tracing::trace!("Could not delete file {}: {:?}", path, e);
                                }
                            };
                        } else {
                            tracing::warn!("Not deleting attachment: {}", path);
                        }
                    }
                });
>>>>>>> c90bcbb7
        }
        drop(_span);

        let _span = tracing::trace_span!("delete reactions", message_id = message.id).entered();
        let n_reactions = diesel::delete(schema::reactions::table)
            .filter(schema::reactions::message_id.eq(message.id))
            .execute(&mut *self.db())
            .unwrap();

        self.observe_update(schema::messages::table, message.id)
            .with_relation(schema::sessions::table, message.session_id);

        tracing::trace!("Marked Message {{ id: {} }} deleted", message.id);
        tracing::trace!(
            "Deleted {} attachment(s) and {} reaction(s)",
            n_attachments,
            n_reactions
        );
        n_messages
    }

    /// Delete all attachments of the message, is no other message references them.
    fn delete_attachments_for_message(&mut self, message_id: i32) -> usize {
        let mut n_attachments = 0;
        let allowed = self.config.attachments_regex();
        self.fetch_attachments_for_message(message_id)
            .into_iter()
            .for_each(|attachment| {
                diesel::delete(schema::attachments::table)
                    .filter(schema::attachments::id.eq(attachment.id))
                    .execute(&mut *self.db())
                    .unwrap();
                if let Some(path) = attachment.attachment_path {
                    let remaining = schema::attachments::table
                        .filter(schema::attachments::attachment_path.eq(&path))
                        .count()
                        .get_result::<i64>(&mut *self.db())
                        .unwrap();
                    if remaining > 0 {
                        log::warn!("References to attachment exist, not deleting: {}", path);
                    } else if allowed.is_match(&path) {
                        match std::fs::remove_file(&path) {
                            Ok(()) => {
                                log::trace!("Deleted file {}", path);
                                n_attachments += 1;
                            }
                            Err(e) => {
                                log::trace!("Could not delete file {}: {:?}", path, e);
                            }
                        };
                    } else {
                        log::warn!("Not deleting attachment: {}", path);
                    }
                }
            });
        n_attachments
    }

    /// Marks all messages that are outbound and unsent as failed.
    #[tracing::instrument(skip(self))]
    pub fn mark_pending_messages_failed(&self) -> usize {
        use schema::messages::dsl::*;
        let failed_messages: Vec<orm::Message> = messages
            .filter(
                sent_timestamp
                    .is_null()
                    .and(is_outbound)
                    .and(sending_has_failed.eq(false)),
            )
            .load(&mut *self.db())
            .unwrap();

        let count = diesel::update(messages)
            .filter(
                sent_timestamp
                    .is_null()
                    .and(is_outbound)
                    .and(sending_has_failed.eq(false)),
            )
            .set(schema::messages::sending_has_failed.eq(true))
            .execute(&mut *self.db())
            .unwrap();
        assert_eq!(failed_messages.len(), count);

        for message in failed_messages {
            self.observe_update(schema::messages::table, message.id);
        }
        if count == 0 {
            tracing::trace!("Set no messages to failed");
        } else {
            tracing::warn!("Set {} messages to failed", count);
        }
        count
    }

    /// Marks a message as failed to send
    #[tracing::instrument(skip(self))]
    pub fn fail_message(&self, message_id: i32) {
        diesel::update(schema::messages::table)
            .filter(schema::messages::id.eq(message_id))
            .set(schema::messages::sending_has_failed.eq(true))
            .execute(&mut *self.db())
            .unwrap();
        self.observe_update(schema::messages::table, message_id);
    }

    #[tracing::instrument(skip(self))]
    pub fn dequeue_message(&self, message_id: i32, sent_time: NaiveDateTime, unidentified: bool) {
        diesel::update(schema::messages::table)
            .filter(schema::messages::id.eq(message_id))
            .set((
                schema::messages::sent_timestamp.eq(sent_time),
                schema::messages::sending_has_failed.eq(false),
                schema::messages::use_unidentified.eq(unidentified),
            ))
            .execute(&mut *self.db())
            .unwrap();
        self.observe_update(schema::messages::table, message_id);
    }

    /// Returns a binary peer identity
    #[tracing::instrument(skip(self))]
    pub async fn peer_identity(&self, addr: ProtocolAddress) -> Result<Vec<u8>, anyhow::Error> {
        let ident = self
            .get_identity(&addr)
            .await?
            .context("No such identity")?;
        Ok(ident.serialize().into())
    }

    pub async fn credential_cache(
        &self,
    ) -> tokio::sync::RwLockReadGuard<'_, InMemoryCredentialsCache> {
        self.credential_cache.read().await
    }

    pub async fn credential_cache_mut(
        &self,
    ) -> tokio::sync::RwLockWriteGuard<'_, InMemoryCredentialsCache> {
        self.credential_cache.write().await
    }

    /// Saves a given attachment into a random-generated path. Returns the path.
    #[tracing::instrument(skip(self, attachment), fields(attachment_size = attachment.len()))]
    pub async fn save_attachment(
        &self,
        id: i32,
        dest: &Path,
        ext: &str,
        attachment: &[u8],
    ) -> Result<PathBuf, anyhow::Error> {
        let fname = Uuid::new_v4();
        let fname = fname.as_simple();
        let fname_formatted = format!("{}", fname);
        let fname_path = Path::new(&fname_formatted);

        let mut path = dest.join(fname_path);
        path.set_extension(ext);

        utils::write_file_async(&path, attachment)
            .await
            .with_context(|| {
                format!(
                    "Could not create and write to attachment file: {}",
                    path.display()
                )
            })?;

        diesel::update(schema::attachments::table)
            .filter(schema::attachments::id.eq(id))
            .set(schema::attachments::attachment_path.eq(path.to_str().expect("valid UTF8 path")))
            .execute(&mut *self.db())
            .unwrap();

        self.observe_update(schema::attachments::table, id);

        Ok(path)
    }

    #[tracing::instrument]
    pub fn migrate_storage() -> Result<(), anyhow::Error> {
        let data_dir = dirs::data_local_dir().context("No data directory found")?;

        let old_path = data_dir.join("harbour-whisperfish");
        let old_db = &old_path.join("db");
        let old_storage = &old_path.join("storage");

        let new_path = data_dir.join("be.rubdos").join("harbour-whisperfish");
        let new_db = &new_path.join("db");
        let new_storage = &new_path.join("storage");

        if !new_path.exists() {
            eprintln!("Creating new storage path...");
            std::fs::create_dir_all(&new_path)?;
        }

        // Remove unused directories, if empty
        for dir_name in &["groups", "prekeys", "signed_prekeys"] {
            let dir_path = &new_storage.join(dir_name);
            if dir_path.exists() {
                match std::fs::remove_dir(dir_path) {
                    Ok(()) => eprintln!("Empty '{}' directory removed", dir_name),
                    _ => eprintln!("Couldn't remove '{}' directory, is it empty?", dir_name),
                }
            }
        }

        // New paths already in use
        if new_db.exists() && new_storage.exists() {
            return Ok(());
        } else if !new_db.exists() && !new_storage.exists() && !old_db.exists() {
            // No new or old paths exist; must be clean install
            if !old_storage.exists() {
                eprintln!("Creating storage and db folders...");
                std::fs::create_dir(new_db)?;
                std::fs::create_dir(new_storage)?;
                return Ok(());
            }
            // Only old storage path exists -- this indicates that
            // the Whisperfish was previously started but never registered.
            // Create the old database directory, so the migration can continue.
            else {
                eprintln!("No old database found, creating empty directory...");
                std::fs::create_dir(old_db)?;
            }
        }
        // Try to detect incomplete migration state
        else if (new_db.exists() ^ new_storage.exists())
            || (old_db.exists() ^ old_storage.exists())
        {
            eprintln!("Storage state is abnormal, aborting!");
            eprintln!("new db exists: {}", new_db.exists());
            eprintln!("new storage exists: {}", new_storage.exists());
            eprintln!("old db exists: {}", old_db.exists());
            eprintln!("old storage exists: {}", old_storage.exists());
            std::process::exit(1);
        }

        // Sailjail mounts the old and new paths separately, which makes
        // std::fs::rename fail. That means we have to copy-and-delete
        // recursively instead, handled by fs_extra::dir::move_dir.
        let options = fs_extra::dir::CopyOptions::new();
        eprintln!("Migrating old db folder...");
        fs_extra::dir::move_dir(old_db, &new_path, &options)?;
        eprintln!("Migrating old storage folder...");
        fs_extra::dir::move_dir(old_storage, &new_path, &options)?;
        eprintln!("Storage folders migrated");
        Ok(())
    }
}<|MERGE_RESOLUTION|>--- conflicted
+++ resolved
@@ -15,11 +15,7 @@
 use crate::{config::SignalConfig, millis_to_naive_chrono};
 use anyhow::Context;
 use chrono::prelude::*;
-<<<<<<< HEAD
-use diesel::debug_query;
 use diesel::dsl::sql;
-=======
->>>>>>> c90bcbb7
 use diesel::prelude::*;
 use diesel::result::*;
 use diesel::sql_types::{Bool, Timestamp};
@@ -2048,10 +2044,8 @@
         }
     }
 
-<<<<<<< HEAD
+    #[tracing::instrument(skip(self))]
     pub fn start_message_expiry(&self, message_id: i32) {
-        log::trace!("Called start_message_expiry({})", message_id);
-
         let affected_rows = diesel::update(
             schema::messages::table.filter(
                 schema::messages::id
@@ -2063,18 +2057,18 @@
         .execute(&mut *self.db())
         .expect("set message expiry");
 
-        log::trace!("start_message_expiry() affected {} rows", affected_rows);
+        tracing::trace!("affected {} rows", affected_rows);
 
         self.observe_update(schema::messages::table, message_id);
     }
 
+    #[tracing::instrument(skip(self))]
     pub fn fetch_expired_message_ids(&self) -> Vec<(i32, DateTime<Utc>)> {
-        log::trace!("Called fetch_expired_message_ids()");
         self.fetch_message_ids_by_expiry(true)
     }
 
+    #[tracing::instrument(skip(self))]
     pub fn fetch_expiring_message_ids(&self) -> Vec<(i32, DateTime<Utc>)> {
-        log::trace!("Called fetch_expiring_message_ids()");
         self.fetch_message_ids_by_expiry(false)
     }
 
@@ -2097,6 +2091,7 @@
             .collect()
     }
 
+    #[tracing::instrument(skip(self))]
     pub fn fetch_next_expiring_message_id(&self) -> Option<(i32, DateTime<Utc>)> {
         schema::messages::table
             .select((
@@ -2111,6 +2106,7 @@
             .map(|(id, ndt)| (id, DateTime::<Utc>::from_naive_utc_and_offset(ndt, Utc)))
     }
 
+    #[tracing::instrument(skip(self))]
     pub fn delete_expired_messages(&mut self) -> usize {
         let deleted = self.fetch_expired_message_ids();
 
@@ -2130,7 +2126,7 @@
         // but this is only available in Sqlite 3.35.0 and up.
         // Diesel does not seem to know it is available yet.
         assert_eq!(deletions, deleted.len());
-        log::trace!("delete_expired_messages() affected {} rows", deletions);
+        tracing::trace!("affected {} rows", deletions);
 
         for deletion in deleted {
             self.observe_delete(schema::messages::table, PrimaryKey::RowId(deletion.0));
@@ -2139,15 +2135,6 @@
         deletions
     }
 
-    pub fn mark_session_read(&self, sid: i32) {
-        log::trace!("Called mark_session_read({})", sid);
-
-        use schema::messages::dsl::*;
-
-        let ids: Vec<i32> = messages
-            .select(id)
-            .filter(session_id.eq(sid).and(is_read.eq(false)))
-=======
     #[tracing::instrument(skip(self))]
     pub fn mark_session_read(&self, session_id: i32) {
         let ids: Vec<i32> = schema::messages::table
@@ -2157,7 +2144,6 @@
                     .eq(session_id)
                     .and(schema::messages::is_read.eq(false)),
             )
->>>>>>> c90bcbb7
             .load(&mut *self.db())
             .expect("fetch unread message IDs");
 
@@ -2711,48 +2697,8 @@
 
         let _span = tracing::trace_span!("delete attachments", message_id = message.id).entered();
         if !message.is_outbound {
-<<<<<<< HEAD
-            log::trace!("Message is from someone else, deleting attachments...");
+            tracing::trace!("Message is from someone else, deleting attachments...");
             n_attachments = self.delete_attachments_for_message(message.id);
-=======
-            tracing::trace!("Message is from someone else, deleting attachments...");
-            let regex = self.config.attachments_regex();
-            self.fetch_attachments_for_message(message.id)
-                .into_iter()
-                .for_each(|attachment| {
-                    diesel::delete(schema::attachments::table)
-                        .filter(schema::attachments::id.eq(attachment.id))
-                        .execute(&mut *self.db())
-                        .unwrap();
-                    self.observe_delete(schema::attachments::table, attachment.id)
-                        .with_relation(schema::messages::table, message.id);
-                    if let Some(path) = attachment.attachment_path {
-                        let remaining = schema::attachments::table
-                            .filter(schema::attachments::attachment_path.eq(&path))
-                            .count()
-                            .get_result::<i64>(&mut *self.db())
-                            .unwrap();
-                        if remaining > 0 {
-                            tracing::warn!(
-                                "References to attachment exist, not deleting: {}",
-                                path
-                            );
-                        } else if regex.is_match(&path) {
-                            match std::fs::remove_file(&path) {
-                                Ok(()) => {
-                                    tracing::trace!("Deleted file {}", path);
-                                    n_attachments += 1;
-                                }
-                                Err(e) => {
-                                    tracing::trace!("Could not delete file {}: {:?}", path, e);
-                                }
-                            };
-                        } else {
-                            tracing::warn!("Not deleting attachment: {}", path);
-                        }
-                    }
-                });
->>>>>>> c90bcbb7
         }
         drop(_span);
 
@@ -2775,6 +2721,7 @@
     }
 
     /// Delete all attachments of the message, is no other message references them.
+    #[tracing::instrument(skip(self))]
     fn delete_attachments_for_message(&mut self, message_id: i32) -> usize {
         let mut n_attachments = 0;
         let allowed = self.config.attachments_regex();
@@ -2792,19 +2739,23 @@
                         .get_result::<i64>(&mut *self.db())
                         .unwrap();
                     if remaining > 0 {
-                        log::warn!("References to attachment exist, not deleting: {}", path);
+                        tracing::warn!(attachment.id, %path, "references to attachment exist, not deleting");
                     } else if allowed.is_match(&path) {
                         match std::fs::remove_file(&path) {
                             Ok(()) => {
-                                log::trace!("Deleted file {}", path);
+                                tracing::trace!(attachment.id, %path, "deleted file");
                                 n_attachments += 1;
                             }
                             Err(e) => {
-                                log::trace!("Could not delete file {}: {:?}", path, e);
+                                tracing::trace!(attachment.id, %path, "could not delete file: {:?}", e);
                             }
                         };
                     } else {
-                        log::warn!("Not deleting attachment: {}", path);
+                        tracing::warn!(
+                            attachment.id,
+                            ?path,
+                            "not deleting attachment because it does not match the allowed regex"
+                        );
                     }
                 }
             });
