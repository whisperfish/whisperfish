pub mod orm;

pub mod body_ranges;
mod encryption;
#[cfg(feature = "diesel-instrumentation")]
mod instrumentation;
pub mod migrations;
pub mod observer;
mod protocol_store;
mod protos;
mod recipient_merge;
mod utils;

use self::orm::{AugmentedMessage, MessageType, StoryType, UnidentifiedAccessMode};
use crate::body_ranges::AssociatedValue;
use crate::diesel::connection::SimpleConnection;
use crate::diesel_migrations::MigrationHarness;
use crate::store::observer::{Observable, PrimaryKey};
use crate::{config::SignalConfig, millis_to_naive_chrono};
use crate::{naive_chrono_rounded_down, schema};
use anyhow::Context;
use chrono::prelude::*;
use diesel::dsl::sql;
use diesel::prelude::*;
use diesel::result::*;
use diesel::sql_types::{Bool, Timestamp};
use diesel_migrations::EmbeddedMigrations;
use itertools::Itertools;
use libsignal_service::groups_v2::InMemoryCredentialsCache;
use libsignal_service::proto::{attachment_pointer, data_message::Reaction, DataMessage};
use libsignal_service::protocol::{self, *};
use libsignal_service::zkgroup::api::groups::GroupSecretParams;
use libsignal_service::zkgroup::PROFILE_KEY_LEN;
use libsignal_service::{prelude::*, ServiceIdType};
use phonenumber::PhoneNumber;
pub use protocol_store::AciOrPniStorage;
use protocol_store::ProtocolStore;
use recipient_merge::*;
use std::fmt::Debug;
use std::fs::File;
use std::panic::AssertUnwindSafe;
use std::path::{Path, PathBuf};
use std::sync::{Arc, Mutex, MutexGuard};
use uuid::Uuid;

pub const MIGRATIONS: EmbeddedMigrations = embed_migrations!();
const DELETE_AFTER: &str = "DATETIME(expiry_started, '+' || expires_in || ' seconds')";

pub struct Settings;
impl Settings {
    pub const ACI: &'static str = "aci";
    pub const PNI: &'static str = "pni";
    pub const PHONE_NUMBER: &'static str = "phone_number";
    pub const DEVICE_ID: &'static str = "device_id";

    pub const ACI_IDENTITY_KEY: &'static str = "aci_identity_key";
    pub const PNI_IDENTITY_KEY: &'static str = "pni_identity_key";
    pub const ACI_REGID: &'static str = "aci_regid";
    pub const PNI_REGID: &'static str = "pni_regid";

    pub const HTTP_USERNAME: &'static str = "http_username";
    pub const HTTP_PASSWORD: &'static str = "http_password";
    pub const HTTP_SIGNALING_KEY: &'static str = "http_signaling_key";

    pub const MASTER_KEY: &'static str = "master_key";
    pub const STORAGE_SERVICE_KEY: &'static str = "storage_service_key";

    pub const VERBOSE: &'static str = "verbose";
    pub const LOGFILE: &'static str = "logfile";
}

/// How much trust you put into the correctness of the data.
#[derive(Clone, Copy, Eq, Debug, PartialEq)]
pub enum TrustLevel {
    /// Set to Certain if the supplied information is from a trusted source,
    /// such as an envelope.
    Certain,
    Uncertain,
}

/// Session as it relates to the schema
#[derive(Queryable, Debug, Clone)]
pub struct Session {
    pub id: i32,
    pub source: String,
    pub message: String,
    pub timestamp: NaiveDateTime,
    pub sent: bool,
    pub received: bool,
    pub unread: bool,
    pub is_group: bool,
    pub is_muted: bool,
    pub is_archived: bool,
    pub is_pinned: bool,
    pub group_members: Option<String>,
    #[allow(dead_code)]
    pub group_id: Option<String>,
    pub group_name: Option<String>,
    pub has_attachment: bool,
    pub draft: Option<String>,
}

/// Message as it relates to the schema
#[derive(Queryable, Debug)]
pub struct Message {
    pub id: i32,
    pub sid: i32,
    pub source: String,
    pub message: String, // NOTE: "text" in schema, doesn't apparently matter
    pub timestamp: NaiveDateTime,
    pub sent: bool,
    pub received: bool,
    pub flags: i32,
    pub attachment: Option<String>,
    pub mimetype: Option<String>,
    pub hasattachment: bool,
    pub outgoing: bool,
    pub queued: bool,
    pub message_type: Option<MessageType>,
}

#[derive(Debug)]
pub struct MessagePointer {
    pub message_id: i32,
    pub session_id: i32,
}

/// ID-free Message model for insertions
#[derive(Clone, Debug)]
pub struct NewMessage<'a> {
    pub session_id: i32,
    pub source_addr: Option<ServiceAddress>,
    pub server_guid: Option<Uuid>,
    pub text: String,
    pub timestamp: NaiveDateTime,
    pub sent: bool,
    pub received: bool,
    pub is_read: bool,
    pub flags: i32,
    pub outgoing: bool,
    pub is_unidentified: bool,
    pub quote_timestamp: Option<u64>,
    pub expires_in: Option<std::time::Duration>,
    pub expire_timer_version: i32,
    pub story_type: StoryType,
    pub body_ranges: Option<Vec<u8>>,
    pub message_type: Option<MessageType>,

    pub edit: Option<&'a orm::Message>,
}

impl NewMessage<'_> {
    pub fn new_incoming() -> Self {
        Self {
            session_id: 0,
            source_addr: None,
            server_guid: None,
            text: "".to_string(),
            timestamp: chrono::Utc::now().naive_utc(),
            sent: false,
            received: true,
            is_read: false,
            flags: 0,
            outgoing: false,
            is_unidentified: false,
            quote_timestamp: None,
            expires_in: None,
            expire_timer_version: 1,
            story_type: StoryType::None,
            body_ranges: None,
            message_type: None,
            edit: None,
        }
    }

    pub fn new_outgoing() -> Self {
        Self {
            session_id: 0,
            source_addr: None,
            server_guid: None,
            text: "".to_string(),
            timestamp: chrono::Utc::now().naive_utc(),
            sent: false,
            received: false,
            is_read: true,
            flags: 0,
            outgoing: true,
            is_unidentified: false,
            quote_timestamp: None,
            expires_in: None,
            expire_timer_version: 1,
            story_type: StoryType::None,
            body_ranges: None,
            message_type: None,
            edit: None,
        }
    }
}

#[derive(Clone, Debug)]
pub struct StoreProfile {
    pub given_name: Option<String>,
    pub family_name: Option<String>,
    pub joined_name: Option<String>,
    pub about_text: Option<String>,
    pub emoji: Option<String>,
    pub avatar: Option<String>,
    pub unidentified: UnidentifiedAccessMode,
    pub last_fetch: NaiveDateTime,
    pub r_uuid: Uuid,
    pub r_id: i32,
    pub r_key: Option<Vec<u8>>,
}

#[derive(Clone, Debug)]
#[allow(clippy::large_enum_variant)]
pub enum GroupContext {
    GroupV1(GroupV1),
    GroupV2(GroupV2),
}

impl From<GroupV1> for GroupContext {
    fn from(v1: GroupV1) -> GroupContext {
        GroupContext::GroupV1(v1)
    }
}

impl From<GroupV2> for GroupContext {
    fn from(v2: GroupV2) -> GroupContext {
        GroupContext::GroupV2(v2)
    }
}

/// ID-free Group model for insertions
#[derive(Clone, Debug)]
pub struct GroupV1 {
    pub id: Vec<u8>,
    /// Group name
    pub name: String,
    /// List of phone numbers
    pub members: Vec<PhoneNumber>,
}

#[derive(Clone)]
pub struct GroupV2 {
    pub secret: GroupSecretParams,
    pub revision: u32,
}

impl std::fmt::Debug for GroupV2 {
    fn fmt(&self, f: &mut std::fmt::Formatter<'_>) -> std::fmt::Result {
        f.debug_struct("GroupV2")
            .field("id", &self.secret.get_group_identifier())
            .field("revision", &self.revision)
            .finish()
    }
}

/// Location of the storage.
///
/// Path is for persistent storage.
/// Memory is for running tests.
#[cfg_attr(not(test), allow(unused))]
#[derive(Debug)]
pub enum StorageLocation<P> {
    Path(P),
    Memory,
}

impl<'a> From<&'a Path> for StorageLocation<&'a Path> {
    fn from(p: &'a Path) -> Self {
        StorageLocation::Path(p)
    }
}

impl From<PathBuf> for StorageLocation<PathBuf> {
    fn from(p: PathBuf) -> Self {
        StorageLocation::Path(p)
    }
}

#[cfg_attr(not(test), allow(unused))]
pub fn memory() -> StorageLocation<PathBuf> {
    StorageLocation::Memory
}

#[cfg_attr(not(test), allow(unused))]
#[cfg(unix)]
pub fn temp() -> StorageLocation<tempfile::TempDir> {
    StorageLocation::Path(tempfile::tempdir().unwrap())
}

pub fn default_location() -> Result<StorageLocation<PathBuf>, anyhow::Error> {
    let data_dir = dirs::data_local_dir().context("Could not find data directory.")?;

    Ok(StorageLocation::Path(
        data_dir.join("be.rubdos").join("harbour-whisperfish"),
    ))
}

impl<P: AsRef<Path>> std::ops::Deref for StorageLocation<P> {
    type Target = Path;
    fn deref(&self) -> &Path {
        match self {
            StorageLocation::Memory => unimplemented!(":memory: deref"),
            StorageLocation::Path(p) => p.as_ref(),
        }
    }
}

impl<P: AsRef<Path>> StorageLocation<P> {
    pub fn open_db(&self) -> Result<SqliteConnection, anyhow::Error> {
        let database_url = match self {
            StorageLocation::Memory => ":memory:".into(),
            StorageLocation::Path(p) => p
                .as_ref()
                .join("db")
                .join("harbour-whisperfish.db")
                .to_str()
                .context("path to db contains a non-UTF8 character, please file a bug.")?
                .to_string(),
        };
        #[allow(unused_mut)]
        let mut conn = SqliteConnection::establish(&database_url)?;
        #[cfg(feature = "diesel-instrumentation")]
        conn.set_instrumentation(instrumentation::Instrumentation::default());
        Ok(conn)
    }
}

#[derive(Clone)]
pub struct Storage<O: Observable> {
    db: Arc<AssertUnwindSafe<Mutex<SqliteConnection>>>,
    observatory: O,
    config: Arc<SignalConfig>,
    store_enc: Option<encryption::StorageEncryption>,
    protocol_store: Arc<tokio::sync::RwLock<ProtocolStore>>,
    credential_cache: Arc<tokio::sync::RwLock<InMemoryCredentialsCache>>,
    path: PathBuf,
    aci_identity_key_pair: Arc<tokio::sync::RwLock<Option<IdentityKeyPair>>>,
    pni_identity_key_pair: Arc<tokio::sync::RwLock<Option<IdentityKeyPair>>>,
    self_recipient: Arc<std::sync::RwLock<Option<orm::Recipient>>>,
}

impl<O: Observable> Debug for Storage<O> {
    fn fmt(&self, f: &mut std::fmt::Formatter<'_>) -> std::fmt::Result {
        f.debug_struct("Storage")
            .field("path", &self.path)
            .field("is_encrypted", &self.is_encrypted())
            .finish()
    }
}

/// Fetches an `orm::Session`, for which the supplied closure can impose constraints.
///
/// This *can* in principe be implemented with pure type constraints,
/// but I'm not in the mood for digging a few hours through Diesel's traits.
macro_rules! fetch_session {
    ($db:expr, |$fragment:ident| $b:block ) => {{
        let mut db = $db;
        let query = {
            let $fragment = schema::sessions::table
                .left_join(schema::recipients::table)
                .left_join(schema::group_v1s::table)
                .left_join(schema::group_v2s::table);
            $b
        };
        let triple: Option<(
            orm::DbSession,
            Option<orm::Recipient>,
            Option<orm::GroupV1>,
            Option<orm::GroupV2>,
        )> = query.first(&mut *db).ok();
        triple.map(Into::into)
    }};
}
macro_rules! fetch_sessions {
    ($db:expr, |$fragment:ident| $b:block ) => {{
        let mut db = $db;
        let query = {
            let $fragment = schema::sessions::table
                .left_join(schema::recipients::table)
                .left_join(schema::group_v1s::table)
                .left_join(schema::group_v2s::table);
            $b
        };
        let triples: Vec<(
            orm::DbSession,
            Option<orm::Recipient>,
            Option<orm::GroupV1>,
            Option<orm::GroupV2>,
        )> = query.load(&mut *db).unwrap();
        triples.into_iter().map(orm::Session::from).collect()
    }};
}

impl<O: Observable + Default> Storage<O> {
    /// Writes (*overwrites*) a new Storage object to the provided path.
    #[allow(clippy::too_many_arguments)]
    pub async fn new<T: AsRef<Path> + Debug>(
        config: Arc<SignalConfig>,
        db_path: &StorageLocation<T>,
        password: Option<&str>,
        regid: u32,
        pni_regid: u32,
        http_password: &str,
        aci_identity_key_pair: Option<protocol::IdentityKeyPair>,
        pni_identity_key_pair: Option<protocol::IdentityKeyPair>,
    ) -> Result<Self, anyhow::Error> {
        let path: &Path = std::ops::Deref::deref(db_path);

        tracing::info!("Creating directory structure");
        Self::scaffold_directories(path)?;

        // 1. Generate both salts if needed and create a storage encryption object if necessary
        let store_enc = if let Some(password) = password {
            let db_salt_path = path.join("db").join("salt");
            let storage_salt_path = path.join("storage").join("salt");

            use rand::RngCore;
            tracing::info!("Generating salts");
            let mut db_salt = [0u8; 8];
            let mut storage_salt = [0u8; 8];
            let mut rng = rand::thread_rng();
            rng.fill_bytes(&mut db_salt);
            rng.fill_bytes(&mut storage_salt);

            utils::write_file_async(db_salt_path, &db_salt).await?;
            utils::write_file_async(storage_salt_path, &storage_salt).await?;

            Some(
                encryption::StorageEncryption::new(password.to_string(), storage_salt, db_salt)
                    .await?,
            )
        } else {
            None
        };

        // 2. Open DB
        let db = Self::open_db(db_path, store_enc.as_ref().map(|x| x.get_database_key())).await?;

        // 3. initialize protocol store
        let aci_identity_key_pair = aci_identity_key_pair
            .unwrap_or_else(|| protocol::IdentityKeyPair::generate(&mut rand::thread_rng()));
        let pni_identity_key_pair = pni_identity_key_pair
            .unwrap_or_else(|| protocol::IdentityKeyPair::generate(&mut rand::thread_rng()));

        let protocol_store = ProtocolStore::new(
            store_enc.as_ref(),
            path,
            regid,
            pni_regid,
            aci_identity_key_pair,
            pni_identity_key_pair,
        )
        .await?;

        // 4. save http password and signaling key
        let identity_path = path.join("storage").join("identity");
        utils::write_file_async_encrypted(
            identity_path.join("http_password"),
            http_password.as_bytes(),
            store_enc.as_ref(),
        )
        .await?;

        Ok(Storage {
            db: Arc::new(AssertUnwindSafe(Mutex::new(db))),
            observatory: Default::default(),
            config,
            store_enc,
            protocol_store: Arc::new(tokio::sync::RwLock::new(protocol_store)),
            credential_cache: Arc::new(tokio::sync::RwLock::new(
                InMemoryCredentialsCache::default(),
            )),
            path: path.to_path_buf(),
            aci_identity_key_pair: Arc::new(tokio::sync::RwLock::new(Some(aci_identity_key_pair))),
            pni_identity_key_pair: Arc::new(tokio::sync::RwLock::new(Some(pni_identity_key_pair))),
            self_recipient: Arc::new(std::sync::RwLock::new(None)),
        })
    }

    #[tracing::instrument(skip(config, password))]
    pub async fn open<T: AsRef<Path> + Debug>(
        config: Arc<SignalConfig>,
        db_path: &StorageLocation<T>,
        password: Option<String>,
    ) -> Result<Self, anyhow::Error> {
        let path: &Path = std::ops::Deref::deref(db_path);

        let store_enc = if let Some(password) = password {
            // Get storage and db salt
            let storage_salt = utils::read_salt_file(path.join("storage").join("salt")).await?;
            let db_salt = utils::read_salt_file(path.join("db").join("salt")).await?;

            Some(
                encryption::StorageEncryption::new(password.to_string(), storage_salt, db_salt)
                    .await?,
            )
        } else {
            None
        };

        let db = Self::open_db(db_path, store_enc.as_ref().map(|x| x.get_database_key()))
            .await
            .context("Opening database")?;

        let protocol_store = ProtocolStore::open().await;

        let storage = Storage {
            db: Arc::new(AssertUnwindSafe(Mutex::new(db))),
            observatory: Default::default(),
            config,
            store_enc,
            protocol_store: Arc::new(tokio::sync::RwLock::new(protocol_store)),
            credential_cache: Arc::new(tokio::sync::RwLock::new(
                InMemoryCredentialsCache::default(),
            )),
            path: path.to_path_buf(),
            // XXX load them from storage already?
            aci_identity_key_pair: Arc::new(tokio::sync::RwLock::new(None)),
            pni_identity_key_pair: Arc::new(tokio::sync::RwLock::new(None)),
            self_recipient: Arc::new(std::sync::RwLock::new(None)),
        };

        Ok(storage)
    }
}

impl<O: Observable> Storage<O> {
    /// Returns the path to the storage.
    pub fn path(&self) -> &Path {
        &self.path
    }

    pub fn db(&self) -> MutexGuard<'_, SqliteConnection> {
        self.db.lock().expect("storage is alive")
    }

    pub fn is_encrypted(&self) -> bool {
        self.store_enc.is_some()
    }

    pub fn clear_old_logs(
        path: &std::path::PathBuf,
        keep_count: usize,
        filename_regex: &str,
    ) -> bool {
        self::utils::clear_old_logs(path, keep_count, filename_regex)
    }

    fn scaffold_directories(root: impl AsRef<Path>) -> Result<(), anyhow::Error> {
        let root = root.as_ref();

        let directories = [
            root.to_path_buf() as PathBuf,
            root.join("db"),
            root.join("storage"),
            root.join("storage").join("identity"),
            root.join("storage").join("attachments"),
            root.join("storage").join("avatars"),
        ];

        for dir in &directories {
            if dir.exists() {
                if dir.is_dir() {
                    continue;
                } else {
                    anyhow::bail!(
                        "Trying to create directory {:?}, but already exists as non-directory.",
                        dir
                    );
                }
            }
            std::fs::create_dir(dir)?;
        }
        Ok(())
    }

    #[tracing::instrument]
    async fn open_db<T: AsRef<Path> + Debug>(
        db_path: &StorageLocation<T>,
        database_key: Option<&[u8]>,
    ) -> anyhow::Result<SqliteConnection, anyhow::Error> {
        let mut db = db_path.open_db()?;

        if let Some(database_key) = database_key {
            let _span = tracing::info_span!("Setting DB encryption").entered();

            // db.batch_execute("PRAGMA cipher_log = stderr;")
            //     .context("setting sqlcipher log output to stderr")?;
            // db.batch_execute("PRAGMA cipher_log_level = DEBUG;")
            //     .context("setting sqlcipher log level to debug")?;

            db.batch_execute(&format!(
                "PRAGMA key = \"x'{}'\";",
                hex::encode(database_key)
            ))
            .context("setting key")?;
            // `cipher_compatibility = 3` sets cipher_page_size = 1024,
            // while Go-Whisperfish used to use 4096.
            // Therefore,
            // ```
            // db.batch_execute("PRAGMA cipher_compatibility = 3;")?;
            // ```
            // does not work.  We manually set the parameters of Sqlcipher 3.4 now,
            // and we postpone migration until we see that this sufficiencly works.
            db.batch_execute("PRAGMA cipher_page_size = 4096;")
                .context("setting cipher_page_size")?;
            db.batch_execute("PRAGMA kdf_iter = 64000;")
                .context("setting kdf_iter")?;
            db.batch_execute("PRAGMA cipher_hmac_algorithm = HMAC_SHA1;")
                .context("setting cipher_hmac_algorithm")?;
            db.batch_execute("PRAGMA cipher_kdf_algorithm = PBKDF2_HMAC_SHA1;")
                .context("setting cipher_kdf_algorithm")?;
        }

        // From the sqlcipher manual:
        // -- if this throws an error, the key was incorrect. If it succeeds and returns a numeric value, the key is correct;
        db.batch_execute("SELECT count(*) FROM sqlite_master;")
            .context("attempting a read; probably wrong password")?;
        // XXX: Do we have to signal somehow that the password was wrong?
        //      Offer retries?

        // Run migrations.
        // We execute the transactions without foreign key checking enabled.
        // This is because foreign_keys=OFF implies that foreign key references are
        // not renamed when their parent table is renamed on *old SQLite version*.
        // https://stackoverflow.com/questions/67006159/how-to-re-parent-a-table-foreign-key-in-sqlite-after-recreating-the-parent
        // We can very probably do normal foreign_key checking again when we are on a more recent
        // SQLite.
        // That said, our check_foreign_keys() does output more useful information for when things
        // go haywire, albeit a bit later.
        let _span = tracing::info_span!("Running migrations").entered();
        db.batch_execute("PRAGMA foreign_keys = OFF;").unwrap();
        db.transaction::<_, anyhow::Error, _>(|db| {
            let migrations = db
                .pending_migrations(MIGRATIONS)
                .map_err(|e| anyhow::anyhow!("Filtering migrations: {}", e))?;
            if !migrations.is_empty() {
                db.run_migrations(&migrations)
                    .map_err(|e| anyhow::anyhow!("Running migrations: {}", e))?;
                crate::check_foreign_keys(db)?;
            }
            Ok(())
        })?;
        db.batch_execute("PRAGMA foreign_keys = ON;").unwrap();

        Ok(db)
    }

    /// Asynchronously loads the signal HTTP password from storage and decrypts it.
    #[tracing::instrument(skip(self))]
    pub async fn signal_password(&self) -> Result<String, anyhow::Error> {
        let contents = self
            .read_file(
                &self
                    .path
                    .join("storage")
                    .join("identity")
                    .join("http_password"),
            )
            .await?;
        Ok(String::from_utf8(contents)?)
    }

    /// Asynchronously loads the base64 encoded signaling key.
    #[tracing::instrument(skip(self))]
    pub async fn signaling_key(&self) -> Result<Option<[u8; 52]>, anyhow::Error> {
        let path = self
            .path
            .join("storage")
            .join("identity")
            .join("http_signaling_key");
        if !path.exists() {
            return Ok(None);
        }
        let v = self.read_file(&path).await?;
        anyhow::ensure!(v.len() == 52, "Signaling key is 52 bytes");
        let mut out = [0u8; 52];
        out.copy_from_slice(&v);
        Ok(Some(out))
    }

    // This is public for session_to_db migration
    #[tracing::instrument]
    pub async fn read_file(
        &self,
        path: impl AsRef<std::path::Path> + Debug,
    ) -> Result<Vec<u8>, anyhow::Error> {
        utils::read_file_async_encrypted(path, self.store_enc.as_ref()).await
    }

    #[tracing::instrument]
    pub async fn write_file(
        &self,
        path: impl AsRef<std::path::Path> + Debug,
        content: impl Into<Vec<u8>> + Debug,
    ) -> Result<(), anyhow::Error> {
        utils::write_file_async_encrypted(path, content, self.store_enc.as_ref()).await
    }

    /// Process reaction and store in database.
    #[tracing::instrument(skip(self, sender, data_message), fields(sender = %sender))]
    pub fn process_reaction(
        &mut self,
        sender: &orm::Recipient,
        data_message: &DataMessage,
        reaction: &Reaction,
    ) -> Option<(orm::Message, orm::Session)> {
        // XXX error handling...
        let ts = reaction.target_sent_timestamp.expect("target timestamp");
        let ts = millis_to_naive_chrono(ts);
        let message = self.fetch_message_by_timestamp(ts)?;
        let session = self
            .fetch_session_by_id(message.session_id)
            .expect("session exists");

        let target_author_uuid = Uuid::parse_str(reaction.target_author_aci())
            .map_err(|_| tracing::error!("ignoring reaction with invalid uuid"))
            .ok()?;

        if let Some(uuid) = sender.uuid {
            if uuid != target_author_uuid {
                tracing::warn!(
                    "uuid != reaction.target_author_uuid ({} != {}). Continuing, but this is a bug or attack.",
                    uuid,
                    target_author_uuid,
                );
            }
        }

        // Two options, either it's a *removal* or an update-or-replace
        // Both cases, we remove existing reactions for this author-message pair.
        if reaction.remove() {
            self.remove_reaction(message.id, sender.id);
        } else {
            // If this was not a removal action, we have a replacement
            let message_sent_time = millis_to_naive_chrono(data_message.timestamp());
            self.save_reaction(
                message.id,
                sender.id,
                reaction.emoji.to_owned().unwrap(),
                message_sent_time,
            );
        }

        Some((message, session))
    }

    #[tracing::instrument(skip(self))]
    pub fn save_reaction(
        &mut self,
        msg_id: i32,
        sender_id: i32,
        new_emoji: String,
        sent_ts: NaiveDateTime,
    ) {
        use crate::schema::reactions::dsl::*;
        use diesel::dsl::*;
        diesel::insert_into(reactions)
            .values((
                message_id.eq(msg_id),
                author.eq(sender_id),
                emoji.eq(new_emoji.clone()),
                sent_time.eq(sent_ts),
                received_time.eq(now),
            ))
            .on_conflict((author, message_id))
            .do_update()
            .set((
                emoji.eq(new_emoji),
                sent_time.eq(sent_ts),
                received_time.eq(now),
            ))
            .execute(&mut *self.db())
            .expect("insert reaction into database");
        tracing::trace!("Saved reaction for message {} from {}", msg_id, sender_id);
        self.observe_upsert(reactions, PrimaryKey::Unknown)
            .with_relation(schema::messages::table, msg_id);
    }

    #[tracing::instrument(skip(self))]
    pub fn remove_reaction(&mut self, msg_id: i32, sender_id: i32) {
        use crate::schema::reactions::dsl::*;
        diesel::delete(reactions)
            .filter(author.eq(sender_id))
            .filter(message_id.eq(msg_id))
            .execute(&mut *self.db())
            .expect("remove old reaction from database");
        tracing::trace!("Removed reaction for message {}", msg_id);
        self.observe_delete(reactions, PrimaryKey::Unknown)
            .with_relation(schema::messages::table, msg_id);
    }

    #[tracing::instrument(skip(self))]
    pub fn fetch_self_recipient(&self) -> Option<orm::Recipient> {
        let read_lock = self.self_recipient.read();
        if read_lock.is_ok() {
            if let Some(recipient) = (*read_lock.unwrap()).as_ref() {
                return Some(recipient.to_owned());
            }
        }

        let e164 = self.config.get_tel();
        let aci = self.config.get_aci().map(ServiceAddress::new_aci);
        let pni = self.config.get_pni().map(ServiceAddress::new_pni);
        if e164.is_none() {
            tracing::warn!("No E.164 set, cannot fetch self.");
            return None;
        }
        if aci.is_none() {
            tracing::warn!(
                "No ACI set. Continuing with E.164 {}",
                if pni.is_some() { "and PNI" } else { "only" }
            );
        }
        let self_rcpt = Some(self.merge_and_fetch_self_recipient(e164, aci, pni));

        let write_lock = self.self_recipient.write();
        if write_lock.is_ok() {
            write_lock.unwrap().clone_from(&self_rcpt);
        }

        self_rcpt
    }

    #[tracing::instrument(skip(self))]
    pub fn invalidate_self_recipient(&self) {
        let write_lock = self.self_recipient.write();
        if write_lock.is_ok() {
            *write_lock.unwrap() = None;
        }
    }

    #[tracing::instrument(skip(self))]
    pub fn fetch_self_recipient_profile_key(&self) -> Option<Vec<u8>> {
        let read_lock = self.self_recipient.read();
        if read_lock.is_ok() {
            if let Some(recipient) = (*read_lock.unwrap()).as_ref() {
                return recipient.profile_key.clone();
            }
        }

        let recipient = self
            .fetch_self_recipient()
            .expect("no self recipient to retreive profile key from");
        return recipient.profile_key;
    }

    #[tracing::instrument(skip(self))]
    pub fn fetch_self_recipient_id(&self) -> i32 {
        let read_lock = self.self_recipient.read();
        if read_lock.is_ok() {
            if let Some(recipient) = (*read_lock.unwrap()).as_ref() {
                return recipient.id;
            }
        }

        let recipient = self
            .fetch_self_recipient()
            .expect("no self recipient to retreive db id from");
        return recipient.id;
    }

    #[tracing::instrument(skip(self))]
    pub fn fetch_self_service_address_aci(&self) -> Option<ServiceAddress> {
        self.config.get_aci().map(ServiceAddress::new_aci)
    }

    #[tracing::instrument(skip(self))]
    pub fn fetch_recipient_by_id(&self, id: i32) -> Option<orm::Recipient> {
        schema::recipients::table
            .filter(schema::recipients::id.eq(id))
            .first(&mut *self.db())
            .ok()
    }

    #[tracing::instrument(skip(self, rcpt_e164), fields(rcpt_e164 = %rcpt_e164))]
    pub fn fetch_recipient_by_e164(&self, rcpt_e164: &PhoneNumber) -> Option<orm::Recipient> {
        use crate::schema::recipients::dsl::*;

        recipients
            .filter(e164.eq(rcpt_e164.to_string()))
            .first(&mut *self.db())
            .ok()
    }

    #[tracing::instrument(skip(self, addr), fields(addr = %addr))]
    pub fn fetch_recipient(&self, addr: &ServiceAddress) -> Option<orm::Recipient> {
        use crate::schema::recipients::dsl::*;

        let mut query = recipients.into_boxed();

        match addr.identity {
            ServiceIdType::AccountIdentity => {
                query = query.filter(uuid.eq(addr.uuid.to_string()));
            }
            ServiceIdType::PhoneNumberIdentity => {
                query = query.filter(pni.eq(addr.uuid.to_string()));
            }
        }

        query.first(&mut *self.db()).optional().expect("db")
    }

    #[tracing::instrument(skip(self))]
    pub fn mark_recipient_needs_pni_signature(&self, recipient: &orm::Recipient, val: bool) {
        use crate::schema::recipients::dsl::*;

        // If updating self, invalidate the cache
        if recipient.uuid == self.config.get_aci() {
            tracing::warn!("Not marking self as needing PNI signature");
            return;
        }

        let affected = diesel::update(recipients)
            .set(needs_pni_signature.eq(val))
            .filter(id.eq(recipient.id))
            .execute(&mut *self.db())
            .expect("db");

        if affected > 0 {
            self.observe_update(recipients, recipient.id);
            tracing::trace!(
                "Recipient {} marked as needing PNI signature: {}",
                recipient.id,
                val
            );
        }
    }

    #[tracing::instrument]
    pub fn compact_db(&self) -> usize {
        let mut db = self.db();
        match db.batch_execute("VACUUM;") {
            Ok(()) => {
                tracing::trace!("Database compacted");
                0
            }
            Err(e) => {
                tracing::error!("Compacting database failed");
                tracing::error!("VACUUM => {}", e);
                1
            }
        }
    }

    #[tracing::instrument(skip(self))]
    pub fn fetch_recipients(&self) -> Vec<orm::Recipient> {
        schema::recipients::table.load(&mut *self.db()).expect("db")
    }

    /// Merge source_id into dest_id.
    ///
    /// Executes `merge_recipient_inner` inside a transaction, and then returns the result.
    #[allow(unused)]
    #[tracing::instrument(skip(self))]
    fn merge_recipients(&self, source_id: i32, dest_id: i32) -> orm::Recipient {
        let mut db = self.db();
        let merged_id = db
            .transaction::<_, Error, _>(|db| merge_recipients_inner(db, source_id, dest_id))
            .expect("consistent migration");

        tracing::trace!("Contact merge committed.");

        self.observe_delete(schema::recipients::table, source_id);
        self.observe_update(schema::recipients::table, dest_id);

        self.fetch_recipient_by_id(merged_id)
            .expect("existing contact")
    }

    #[tracing::instrument(skip(self))]
    pub fn set_recipient_unidentified(
        &self,
        recipient: &orm::Recipient,
        mode: UnidentifiedAccessMode,
    ) -> bool {
        use crate::schema::recipients::dsl::*;
        let affected = diesel::update(recipients)
            .set(unidentified_access_mode.eq(mode))
            .filter(id.eq(recipient.id))
            .execute(&mut *self.db())
            .expect("existing record updated");
        if affected > 0 {
            self.observe_update(recipients, recipient.id);
        }
        // If updating self, invalidate the cache
        if recipient.uuid == self.config.get_aci() {
            self.invalidate_self_recipient();
        }
        affected > 0
    }

    #[tracing::instrument(skip(self, recipient), fields(recipient_uuid = recipient.uuid.as_ref().map(Uuid::to_string)))]
    pub fn mark_profile_outdated(&self, recipient: &orm::Recipient) -> Option<orm::Recipient> {
        use crate::schema::recipients::dsl::*;
        if let Some(aci) = recipient.uuid {
            diesel::update(recipients)
                .set(last_profile_fetch.eq(Option::<NaiveDateTime>::None))
                .filter(uuid.eq(aci.to_string()))
                .execute(&mut *self.db())
                .expect("existing record updated");
            // If updating self, invalidate the cache
            if recipient.uuid == self.config.get_aci() {
                self.invalidate_self_recipient();
            }
            let recipient = self.fetch_recipient(&ServiceAddress::new_aci(aci));
            if let Some(recipient) = &recipient {
                self.observe_update(recipients, recipient.id);
            }
            recipient
        } else {
            tracing::error!(
                "Recipient without ACI; can't mark outdated: {:?}",
                recipient
            );
            None
        }
    }

    #[tracing::instrument(skip(self))]
    pub fn update_profile_details(
        &self,
        profile_uuid: &Uuid,
        new_given_name: &Option<String>,
        new_family_name: &Option<String>,
        new_about: &Option<String>,
        new_emoji: &Option<String>,
    ) {
        let new_joined_name = match (new_given_name.clone(), new_family_name.clone()) {
            (Some(g), Some(f)) => Some(format!("{} {}", g, f)),
            (Some(g), None) => Some(g),
            (None, Some(f)) => Some(f),
            _ => None,
        };

        let recipient = self
            .fetch_recipient(&ServiceAddress::new_aci(*profile_uuid))
            .unwrap();
        use crate::schema::recipients::dsl::*;
        let affected_rows = diesel::update(recipients)
            .set((
                profile_family_name.eq(new_family_name),
                profile_given_name.eq(new_given_name),
                profile_joined_name.eq(new_joined_name),
                about.eq(new_about),
                about_emoji.eq(new_emoji),
            ))
            .filter(id.eq(recipient.id))
            .execute(&mut *self.db())
            .expect("existing record updated");
        // If updating self, invalidate the cache
        if recipient.uuid == self.config.get_aci() {
            self.invalidate_self_recipient();
        }
        if affected_rows > 0 {
            self.observe_update(recipients, recipient.id);
        }
    }

    #[tracing::instrument(skip(self))]
    /// Update the expiration timer for a session.
    ///
    /// Returns the new expiration time version
    // TODO: accept Duration instead of i32 seconds
<<<<<<< HEAD
    pub fn update_expiration_timer(&self, session_id: i32, timer: Option<u32>) -> i32 {
        // Carry out the update only if the timer changes
        use crate::schema::sessions::dsl::*;
        // TODO: this timer update logic is incorrect!!
        // TODO: groups don't have a timer version (and might not update timer version!)
        let mut versions = diesel::update(sessions)
            .set((expiring_message_timeout.eq(timer.map(|i| i as i32)),))
=======
    #[tracing::instrument(skip(self))]
    pub fn update_expiration_timer(
        &self,
        session_id: i32,
        timer: Option<u32>,
        version: Option<u32>,
    ) -> i32 {
        // Carry out the update only if the timer changes
        use crate::schema::sessions::dsl::*;
        let session = self
            .fetch_session_by_id(session_id)
            .expect("existing session for expiration update");
        let new_version = if session.is_group() {
            1
        } else if let Some(version) = version {
            version as i32
        } else {
            session.expire_timer_version + 1
        };
        let mut affected_rows: Vec<i32> = diesel::update(sessions)
            .set((
                expiring_message_timeout.eq(timer.map(|i| i as i32)),
                expire_timer_version.eq(new_version),
            ))
>>>>>>> 032adfb3
            .filter(id.eq(session_id))
            .returning(expire_timer_version)
            .load(&mut *self.db())
            .expect("existing record updated");
<<<<<<< HEAD

        let Some(version) = versions.pop() else {
            panic!("exactly one version for a session_id");
        };
        self.observe_update(sessions, session_id);
        assert!(versions.is_empty(), "exactly one version returned");
        version
=======
        if affected_rows.len() != 1 {
            panic!("Message expiry update should only have changed a single session")
        }
        affected_rows.pop().unwrap()
>>>>>>> 032adfb3
    }
    #[tracing::instrument(
        skip(self, rcpt_e164, new_profile_key),
        fields(
            rcpt_e164 = rcpt_e164
                .as_ref()
                .map(|p| p.to_string()).as_deref(),
        ))]

    pub fn update_profile_key(
        &self,
        rcpt_e164: Option<PhoneNumber>,
        addr: Option<ServiceAddress>,
        new_profile_key: &[u8],
        trust_level: TrustLevel,
    ) -> (orm::Recipient, bool) {
        let recipient =
            self.merge_and_fetch_recipient_by_address(rcpt_e164, addr.unwrap(), trust_level);

        if new_profile_key.len() != PROFILE_KEY_LEN {
            tracing::error!(
                "Profile key is not {} but {} bytes long",
                PROFILE_KEY_LEN,
                new_profile_key.len()
            );
            return (recipient, false);
        }

        if let Some(addr) = addr {
            if addr.identity != ServiceIdType::AccountIdentity {
                tracing::warn!("Ignoring profile key update for non-ACI {:?}", addr);
                return (recipient, false);
            }
        }

        let is_unset = recipient.profile_key.is_none()
            || recipient.profile_key.as_ref().map(Vec::len) == Some(0);

        if is_unset || trust_level == TrustLevel::Certain {
            if recipient.profile_key.as_deref() == Some(new_profile_key) {
                tracing::trace!("Profile key up-to-date");
                // Key remained the same, but we got an assertion on the profile key, so we will
                // retry sending unidentified.
                if recipient.unidentified_access_mode == UnidentifiedAccessMode::Disabled {
                    let _affected_rows = diesel::update(recipients)
                        .set((unidentified_access_mode.eq(UnidentifiedAccessMode::Unknown),))
                        .filter(id.eq(recipient.id))
                        .execute(&mut *self.db())
                        .expect("existing record updated");
                }
                // If updating self, invalidate the cache
                if recipient.uuid == self.config.get_aci() {
                    self.invalidate_self_recipient();
                }
                return (recipient, false);
            }

            use crate::schema::recipients::dsl::*;
            let affected_rows = diesel::update(recipients)
                .set((
                    profile_key.eq(new_profile_key),
                    unidentified_access_mode.eq(UnidentifiedAccessMode::Unknown),
                ))
                .filter(id.eq(recipient.id))
                .execute(&mut *self.db())
                .expect("existing record updated");
            tracing::info!("Updated profile key for {}", recipient.e164_or_address());

            // If updating self, invalidate the cache
            if recipient.uuid == self.config.get_aci() {
                self.invalidate_self_recipient();
            }

            if affected_rows > 0 {
                self.observe_update(recipients, recipient.id);
            }
        }
        // Re-fetch recipient with updated key
        (
            self.fetch_recipient_by_id(recipient.id)
                .expect("fetch existing record"),
            true,
        )
    }

    /// Save profile data to db and trigger GUI update.
    /// Assumes the avatar image has been saved/deleted in advance.
    #[tracing::instrument(skip(self))]
    pub fn save_profile(&self, profile: StoreProfile) {
        use crate::store::schema::recipients::dsl::*;
        use diesel::prelude::*;
        diesel::update(recipients)
            .set((
                profile_given_name.eq(profile.given_name),
                profile_family_name.eq(profile.family_name),
                profile_joined_name.eq(profile.joined_name),
                about.eq(profile.about_text),
                about_emoji.eq(profile.emoji),
                unidentified_access_mode.eq(profile.unidentified),
                signal_profile_avatar.eq(profile.avatar),
                last_profile_fetch.eq(profile.last_fetch),
            ))
            .filter(uuid.nullable().eq(&profile.r_uuid.to_string()))
            .execute(&mut *self.db())
            .expect("db");

        // If updating self, invalidate the cache
        if Some(profile.r_uuid) == self.config.get_aci() {
            self.invalidate_self_recipient();
        }

        tracing::trace!("Profile saved to database");

        self.observe_update(schema::recipients::table, profile.r_id);
    }

    /// Helper for guaranteed ACI or PNI cases, with or without E.164.
    /// XXX: This does *not* trigger observations for removed recipients.
    pub fn merge_and_fetch_recipient_by_address(
        &self,
        e164: Option<PhoneNumber>,
        addr: ServiceAddress,
        trust_level: TrustLevel,
    ) -> orm::Recipient {
        match addr.identity {
            ServiceIdType::AccountIdentity => {
                self.merge_and_fetch_recipient(e164, Some(addr), None, trust_level)
            }
            ServiceIdType::PhoneNumberIdentity => {
                self.merge_and_fetch_recipient(e164, None, Some(addr), trust_level)
            }
        }
    }

    /// Equivalent of Androids `RecipientDatabase::getAndPossiblyMerge` with `change_self` set to `true.
    /// Assumes ACI, PNI and E164 to be self-recipient as well.
    pub fn merge_and_fetch_self_recipient(
        &self,
        e164: Option<PhoneNumber>,
        aci: Option<ServiceAddress>,
        pni: Option<ServiceAddress>,
    ) -> orm::Recipient {
        let merged = self
            .db()
            .transaction::<_, diesel::result::Error, _>(|db| {
                merge_and_fetch_recipient_inner(
                    db,
                    e164,
                    aci.map(|u| u.uuid),
                    pni.map(|u| u.uuid),
                    TrustLevel::Certain,
                    true,
                )
            })
            .expect("database");
        let recipient = match (merged.id, merged.aci, merged.pni, merged.e164) {
            (Some(id), _, _, _) => self
                .fetch_recipient_by_id(id)
                .expect("existing updated recipient"),
            (_, Some(_), _, _) => self
                .fetch_recipient(&aci.unwrap())
                .expect("existing updated recipient by aci"),
            (_, _, Some(_), _) => self
                .fetch_recipient(&pni.unwrap())
                .expect("existing updated recipient by pni"),
            (_, _, _, Some(e164)) => self
                .fetch_recipient_by_e164(&e164)
                .expect("existing updated recipient"),
            (None, None, None, None) => {
                unreachable!("this should get implemented with an Either or custom enum instead")
            }
        };
        if merged.changed {
            self.observe_update(crate::schema::recipients::table, recipient.id);
        }

        tracing::trace!("Fetched recipient: {}", recipient);

        recipient
    }

    /// Equivalent of Androids `RecipientDatabase::getAndPossiblyMerge`.
    /// Always sets `change_self` to `false`.
    ///
    /// XXX: This does *not* trigger observations for removed recipients.
    pub fn merge_and_fetch_recipient(
        &self,
        e164: Option<PhoneNumber>,
        aci: Option<ServiceAddress>,
        pni: Option<ServiceAddress>,
        trust_level: TrustLevel,
    ) -> orm::Recipient {
        let merged = self
            .db()
            .transaction::<_, Error, _>(|db| {
                merge_and_fetch_recipient_inner(
                    db,
                    e164,
                    aci.map(|u| u.uuid),
                    pni.map(|u| u.uuid),
                    trust_level,
                    false,
                )
            })
            .expect("database");
        let recipient = match (merged.id, merged.aci, merged.pni, merged.e164) {
            (Some(id), _, _, _) => self
                .fetch_recipient_by_id(id)
                .expect("existing updated recipient by id"),
            (_, Some(_), _, _) => self
                .fetch_recipient(&aci.unwrap())
                .expect("existing updated recipient by aci"),
            (_, _, Some(_), _) => self
                .fetch_recipient(&pni.unwrap())
                .expect("existing updated recipient by pni"),
            (_, _, _, Some(e164)) => self
                .fetch_recipient_by_e164(&e164)
                .expect("existing updated recipient by e164"),
            (None, None, None, None) => {
                unreachable!("this should get implemented with an Either or custom enum instead")
            }
        };
        if merged.changed {
            self.observe_update(crate::schema::recipients::table, recipient.id);
        }

        tracing::trace!("Fetched recipient: {}", recipient);

        recipient
    }

    #[tracing::instrument(skip(self, addr), fields(addr = %addr))]
    pub fn fetch_or_insert_recipient_by_address(&self, addr: &ServiceAddress) -> orm::Recipient {
        use crate::schema::recipients::dsl::*;

        let mut db = self.db();
        let db = &mut *db;

        let recipient: orm::Recipient = match addr.identity {
            ServiceIdType::AccountIdentity => {
                if let Ok(existing) = recipients.filter(uuid.eq(&addr.uuid.to_string())).first(db) {
                    existing
                } else {
                    let new_rcpt: orm::Recipient = diesel::insert_into(recipients)
                        .values(uuid.eq(&addr.uuid.to_string()))
                        .get_result(db)
                        .expect("insert new recipient");
                    self.observe_insert(recipients, new_rcpt.id);
                    new_rcpt
                }
            }
            ServiceIdType::PhoneNumberIdentity => {
                if let Ok(existing) = recipients.filter(pni.eq(&addr.uuid.to_string())).first(db) {
                    existing
                } else {
                    let new_rcpt: orm::Recipient = diesel::insert_into(recipients)
                        .values(pni.eq(&addr.uuid.to_string()))
                        .get_result(db)
                        .expect("insert new recipient");
                    self.observe_insert(recipients, new_rcpt.id);
                    new_rcpt
                }
            }
        };
        recipient
    }

    #[tracing::instrument(skip(self, rcpt_e164), fields(rcpt_e164 = %rcpt_e164))]
    pub fn fetch_or_insert_recipient_by_phonenumber(
        &self,
        rcpt_e164: &PhoneNumber,
    ) -> orm::Recipient {
        use crate::schema::recipients::dsl::*;

        let mut db = self.db();
        let db = &mut *db;
        if let Ok(recipient) = recipients.filter(e164.eq(rcpt_e164.to_string())).first(db) {
            recipient
        } else {
            let recipient: orm::Recipient = diesel::insert_into(recipients)
                .values(e164.eq(rcpt_e164.to_string()))
                .get_result(db)
                .expect("insert new recipient");
            self.observe_insert(recipients, recipient.id);
            recipient
        }
    }

    #[tracing::instrument(skip(self))]
    pub fn fetch_last_message_by_session_id_augmented(
        &self,
        session_id: i32,
    ) -> Option<orm::AugmentedMessage> {
        let msg = self.fetch_last_message_by_session_id(session_id)?;
        self.fetch_augmented_message(msg.id)
    }

    #[tracing::instrument(skip(self))]
    pub fn fetch_last_message_by_session_id(&self, session_id: i32) -> Option<orm::Message> {
        use schema::messages;
        messages::table
            .filter(messages::session_id.eq(session_id))
            .order_by(messages::server_timestamp.desc())
            .first(&mut *self.db())
            .ok()
    }

    #[tracing::instrument(skip(self))]
    pub fn fetch_message_receipts(&self, message_id: i32) -> Vec<(orm::Receipt, orm::Recipient)> {
        use schema::{receipts, recipients};

        receipts::table
            .inner_join(recipients::table)
            .filter(receipts::message_id.eq(message_id))
            .load(&mut *self.db())
            .expect("db")
    }

    /// Marks the message read without creating a Receipt entry.
    /// This is used in handling sync messages only, and should
    /// only cover messages that was sent through a paired device.
    #[tracing::instrument(skip(self))]
    pub fn mark_message_read(&self, timestamp: NaiveDateTime) -> Option<MessagePointer> {
        use schema::messages::dsl::*;
        let mut row: Vec<(i32, i32)> = diesel::update(messages)
            .filter(server_timestamp.eq(timestamp))
            .set(is_read.eq(true))
            .returning((schema::messages::id, schema::messages::session_id))
            .load(&mut *self.db())
            .unwrap();

        if row.is_empty() {
            tracing::warn!("Could not sync message {} as received", timestamp);
            tracing::warn!(
                "This probably indicates out-of-order receipt delivery. Please upvote issue #260"
            );
            return None;
        }

        let pointer = row.pop()?;
        let pointer = MessagePointer {
            message_id: pointer.0,
            session_id: pointer.1,
        };

        self.observe_update(messages, pointer.message_id)
            .with_relation(schema::sessions::table, pointer.session_id);
        Some(pointer)
    }

    /// Marks the messages with the certain timestamps as read by a certain person.
    ///
    /// This is called when a recipient sends a ReceiptMessage with some number of timestamps.
    #[tracing::instrument(skip(self, sender), fields(sender = %sender))]
    pub fn mark_messages_read(
        &self,
        sender: ServiceAddress,
        timestamps: Vec<NaiveDateTime>,
        read_at: NaiveDateTime,
    ) -> Vec<MessagePointer> {
        use schema::messages::dsl::*;

        // Find the recipient
        let rcpt = self.merge_and_fetch_recipient_by_address(None, sender, TrustLevel::Certain);

        let num_timestamps = timestamps.len();
        let pointers: Vec<MessagePointer> = diesel::update(messages)
            .filter(server_timestamp.eq_any(timestamps))
            .set(is_read.eq(true))
            .returning((schema::messages::id, schema::messages::session_id))
            .load(&mut *self.db())
            .unwrap()
            .into_iter()
            .map(|(m_id, s_id)| MessagePointer {
                message_id: m_id,
                session_id: s_id,
            })
            .collect();

        if pointers.is_empty() {
            tracing::warn!(
                "Received {} read timestamps but found {} messages",
                num_timestamps,
                pointers.len()
            );
            tracing::warn!(
                "This probably indicates out-of-order receipt delivery. Please upvote issue #260"
            );
            return Vec::new();
        }

        for ptr in pointers.iter() {
            self.observe_update(messages, ptr.message_id)
                .with_relation(schema::sessions::table, ptr.session_id);

            // For read receipts, existing row is likely present - try update first
            let mut affected = diesel::update(schema::receipts::table)
                .filter(
                    schema::receipts::message_id
                        .eq(ptr.message_id)
                        .and(schema::receipts::recipient_id.eq(rcpt.id))
                        .and(schema::receipts::read.is_null()),
                )
                .set(schema::receipts::read.eq(read_at))
                .execute(&mut *self.db())
                .map_err(|e| {
                    tracing::error!("Could not update delivery receipt: {}", e);
                    e
                })
                .unwrap_or(0);

            // SQLite doesn't support SupportsOnConflictClauseWhere so we have to resort to two queries
            if affected == 0 {
                affected += diesel::insert_into(schema::receipts::table)
                    .values((
                        schema::receipts::message_id.eq(ptr.message_id),
                        schema::receipts::recipient_id.eq(rcpt.id),
                        schema::receipts::read.eq(read_at),
                    ))
                    .on_conflict((schema::receipts::message_id, schema::receipts::recipient_id))
                    .do_nothing()
                    .execute(&mut *self.db())
                    .map_err(|e| {
                        tracing::error!("Could not save delivery receipt: {}", e);
                        e
                    })
                    .unwrap_or(0);
            }

            if affected > 1 {
                tracing::warn!("Delivery receipt update affected {} rows", affected);
            }
            if affected > 0 {
                self.observe_upsert(schema::receipts::table, PrimaryKey::Unknown)
                    .with_relation(schema::messages::table, ptr.message_id)
                    .with_relation(schema::recipients::table, rcpt.id);
            }
        }

        pointers
    }

    /// Handle marking multiple messages as read and potentially starting their expiry timer.
    #[tracing::instrument(skip(self))]
    pub fn mark_messages_read_in_ui(&self, msg_ids: Vec<i32>) {
        use schema::messages::dsl::*;

        // 1) Mark messages as read, if necessary
        let messages_unread: Vec<(i32, i32)> = diesel::update(messages)
            .filter(id.eq_any(&msg_ids))
            .set(is_read.eq(true))
            .returning((schema::messages::id, schema::messages::session_id))
            .load(&mut *self.db())
            .unwrap();

        // 2) Start expiry timer, if necessary
        let messages_expiring: Vec<(i32, i32)> = diesel::update(messages)
            .filter(
                id.eq_any(msg_ids)
                    .and(schema::messages::expires_in.is_not_null())
                    .and(schema::messages::expires_in.gt(0))
                    .and(schema::messages::expiry_started.is_null())
                    .and(schema::messages::message_type.eq::<Option<MessageType>>(None)),
            )
            .set(schema::messages::expiry_started.eq(Some(chrono::Utc::now().naive_utc())))
            .returning((schema::messages::id, schema::messages::session_id))
            .load(&mut *self.db())
            .expect("set message expiry");

        // Combine the two vectors
        if messages_unread.is_empty() && messages_expiring.is_empty() {
            return;
        }

        let mut messages_changed: Vec<(i32, i32)> = messages_unread
            .into_iter()
            .chain(messages_expiring.into_iter())
            .collect();
        messages_changed.sort();
        messages_changed.dedup();

        // 3) Observe update, if either happened
        for (m_id, s_id) in messages_changed {
            self.observe_update(messages, m_id)
                .with_relation(schema::sessions::table, PrimaryKey::RowId(s_id));
        }
    }

    /// Marks the messages with the certain timestamps as delivered to a certain person.
    #[tracing::instrument(skip(self, receiver_addr), fields(receiver_addr = %receiver_addr))]
    pub fn mark_messages_delivered(
        &self,
        receiver_addr: ServiceAddress,
        timestamps: Vec<NaiveDateTime>,
        delivered_at: NaiveDateTime,
    ) -> Vec<MessagePointer> {
        // Find the recipient
        let rcpt =
            self.merge_and_fetch_recipient_by_address(None, receiver_addr, TrustLevel::Certain);

        let num_timestamps = timestamps.len();
        let pointers: Vec<MessagePointer> = schema::messages::table
            .select((schema::messages::id, schema::messages::session_id))
            .filter(schema::messages::server_timestamp.eq_any(timestamps))
            .load(&mut *self.db())
            .unwrap()
            .into_iter()
            .map(|(m_id, s_id)| MessagePointer {
                message_id: m_id,
                session_id: s_id,
            })
            .collect();

        if pointers.is_empty() {
            tracing::warn!(
                "Received {} delivered timestamps but found {} messages",
                num_timestamps,
                pointers.len()
            );
            tracing::warn!(
                "This probably indicates out-of-order receipt delivery. Please upvote issue #260"
            );
            return Vec::new();
        }

        for ptr in pointers.iter() {
            self.observe_update(schema::messages::table, ptr.message_id)
                .with_relation(schema::sessions::table, ptr.session_id);

            // For delivery receipts, existing row is likely absent - try insert first
            let mut affected = diesel::insert_into(schema::receipts::table)
                .values((
                    schema::receipts::message_id.eq(ptr.message_id),
                    schema::receipts::recipient_id.eq(rcpt.id),
                    schema::receipts::delivered.eq(delivered_at),
                ))
                .on_conflict((schema::receipts::message_id, schema::receipts::recipient_id))
                .do_nothing()
                .execute(&mut *self.db())
                .map_err(|e| {
                    tracing::error!("Could not save read receipt: {}", e);
                    e
                })
                .unwrap_or(0);

            // SQLite doesn't support SupportsOnConflictClauseWhere so we have to resort to two queries
            if affected == 0 {
                affected += diesel::update(schema::receipts::table)
                    .filter(
                        schema::receipts::message_id
                            .eq(ptr.message_id)
                            .and(schema::receipts::recipient_id.eq(rcpt.id))
                            .and(schema::receipts::delivered.is_null()),
                    )
                    .set(schema::receipts::delivered.eq(delivered_at))
                    .execute(&mut *self.db())
                    .map_err(|e| {
                        tracing::error!("Could not update read receipt: {}", e);
                        e
                    })
                    .unwrap_or(0);
            }

            if affected > 1 {
                tracing::warn!("Read receipt update affected {} rows", affected);
            }
            if affected > 0 {
                self.observe_upsert(schema::receipts::table, PrimaryKey::Unknown)
                    .with_relation(schema::messages::table, ptr.message_id)
                    .with_relation(schema::recipients::table, rcpt.id);
            }
        }

        pointers
    }

    /// Get all sessions in no particular order.
    ///
    /// Getting them ordered by timestamp would be nice,
    /// but that requires table aliases or complex subqueries,
    /// which are not really a thing in Diesel atm.
    #[tracing::instrument(skip(self))]
    pub fn fetch_sessions(&self) -> Vec<orm::Session> {
        fetch_sessions!(self.db(), |query| { query })
    }

    #[tracing::instrument(skip(self))]
    pub fn fetch_group_sessions(&self) -> Vec<orm::Session> {
        fetch_sessions!(self.db(), |query| {
            query.filter(schema::sessions::group_v1_id.is_not_null())
        })
    }

    #[tracing::instrument(skip(self))]
    pub fn fetch_session_by_id(&self, sid: i32) -> Option<orm::Session> {
        fetch_session!(self.db(), |query| {
            query.filter(schema::sessions::columns::id.eq(sid))
        })
    }

    #[tracing::instrument(skip(self))]
    pub fn fetch_session_by_id_augmented(&self, sid: i32) -> Option<orm::AugmentedSession> {
        let session = self.fetch_session_by_id(sid)?;
        let last_message = self.fetch_last_message_by_session_id_augmented(session.id);

        Some(orm::AugmentedSession {
            inner: session,
            last_message,
        })
    }

    #[tracing::instrument(skip(self, rcpt_e164), fields(rcpt_e164 = %rcpt_e164))]
    pub fn fetch_session_by_phonenumber(&self, rcpt_e164: &PhoneNumber) -> Option<orm::Session> {
        fetch_session!(self.db(), |query| {
            query.filter(schema::recipients::e164.eq(rcpt_e164.to_string()))
        })
    }

    #[tracing::instrument(skip(self, addr))]
    pub fn fetch_session_by_address(&self, addr: &ServiceAddress) -> Option<orm::Session> {
        match addr.identity {
            ServiceIdType::AccountIdentity => fetch_session!(self.db(), |query| {
                query.filter(schema::recipients::uuid.eq(addr.uuid.to_string()))
            }),
            ServiceIdType::PhoneNumberIdentity => fetch_session!(self.db(), |query| {
                query.filter(schema::recipients::pni.eq(addr.uuid.to_string()))
            }),
        }
    }

    #[tracing::instrument(skip(self))]
    pub fn fetch_session_by_recipient_id(&self, recipient_id: i32) -> Option<orm::Session> {
        fetch_session!(self.db(), |query| {
            query.filter(schema::recipients::id.eq(recipient_id))
        })
    }

    #[tracing::instrument(skip(self))]
    pub fn fetch_attachment(&self, attachment_id: i32) -> Option<orm::Attachment> {
        use schema::attachments::dsl::*;
        attachments
            .filter(id.eq(attachment_id))
            .first(&mut *self.db())
            .optional()
            .unwrap()
    }

    #[tracing::instrument(skip(self))]
    pub fn fetch_attachments_for_message(&self, mid: i32) -> Vec<orm::Attachment> {
        use schema::attachments::dsl::*;
        attachments
            .filter(message_id.eq(mid))
            .order_by(display_order.asc())
            .load(&mut *self.db())
            .unwrap()
    }

    #[tracing::instrument(skip(self))]
    pub fn fetch_reactions_for_message(&self, mid: i32) -> Vec<(orm::Reaction, orm::Recipient)> {
        use schema::{reactions, recipients};
        reactions::table
            .inner_join(recipients::table)
            .filter(reactions::message_id.eq(mid))
            .load(&mut *self.db())
            .expect("db")
    }

    #[tracing::instrument(skip(self))]
    pub fn fetch_grouped_reactions_for_message(&self, mid: i32) -> Vec<orm::GroupedReaction> {
        use schema::reactions;
        reactions::table
            .filter(reactions::message_id.eq(mid))
            .group_by((reactions::message_id, reactions::emoji))
            .select((
                reactions::message_id,
                reactions::emoji,
                diesel::dsl::count(reactions::emoji),
            ))
            .load(&mut *self.db())
            .expect("db")
    }

    #[tracing::instrument(skip(self))]
    pub fn fetch_reaction(&self, msg_id: i32, rcpt_id: i32) -> Option<orm::Reaction> {
        use schema::reactions;
        reactions::table
            .filter(
                reactions::message_id
                    .eq(msg_id)
                    .and(reactions::author.eq(rcpt_id)),
            )
            .first(&mut *self.db())
            .optional()
            .expect("db")
    }

    #[tracing::instrument(skip(self))]
    pub fn fetch_group_by_group_v1_id(&self, id: &str) -> Option<orm::GroupV1> {
        schema::group_v1s::table
            .filter(schema::group_v1s::id.eq(id))
            .first(&mut *self.db())
            .optional()
            .unwrap()
    }

    #[tracing::instrument(skip(self))]
    pub fn fetch_group_by_group_v2_id(&self, id: &str) -> Option<orm::GroupV2> {
        schema::group_v2s::table
            .filter(schema::group_v2s::id.eq(id))
            .first(&mut *self.db())
            .optional()
            .unwrap()
    }

    #[tracing::instrument(skip(self))]
    pub fn fetch_group_members_by_group_v1_id(
        &self,
        id: &str,
    ) -> Vec<(orm::GroupV1Member, orm::Recipient)> {
        schema::group_v1_members::table
            .inner_join(schema::recipients::table)
            .filter(schema::group_v1_members::group_v1_id.eq(id))
            .load(&mut *self.db())
            .unwrap()
    }

    #[tracing::instrument(skip(self))]
    pub fn group_v2_exists(&self, group: &GroupV2) -> bool {
        let group_id = group.secret.get_group_identifier();
        let group_id_hex = hex::encode(group_id);

        let group: Option<orm::GroupV2> = schema::group_v2s::table
            .filter(schema::group_v2s::id.eq(group_id_hex))
            .first(&mut *self.db())
            .optional()
            .expect("db");
        group.is_some()
    }

    #[tracing::instrument(skip(self))]
    pub fn fetch_group_members_by_group_v2_id(
        &self,
        id: &str,
    ) -> Vec<(orm::GroupV2Member, orm::Recipient)> {
        schema::group_v2_members::table
            .inner_join(schema::recipients::table)
            .filter(schema::group_v2_members::group_v2_id.eq(id))
            .order(schema::group_v2_members::role.desc())
            .load(&mut *self.db())
            .unwrap()
    }

    #[tracing::instrument(skip(self, e164), fields(e164 = %e164))]
    pub fn fetch_or_insert_session_by_phonenumber(&self, e164: &PhoneNumber) -> orm::Session {
        if let Some(session) = self.fetch_session_by_phonenumber(e164) {
            return session;
        }

        let recipient = self.fetch_or_insert_recipient_by_phonenumber(e164);

        use schema::sessions::dsl::*;
        let session_id = diesel::insert_into(sessions)
            .values((direct_message_recipient_id.eq(recipient.id),))
            // We'd love to retrieve the whole session, but the Session object is a joined object.
            .returning(id)
            .get_result::<i32>(&mut *self.db())
            .expect("insert session by e164");

        self.observe_insert(sessions, session_id)
            .with_relation(schema::recipients::table, recipient.id);

        self.fetch_session_by_id(session_id)
            .expect("session by id (via e164 insert)")
    }

    #[tracing::instrument(skip(self, addr))]
    pub fn fetch_or_insert_session_by_address(&self, addr: &ServiceAddress) -> orm::Session {
        if let Some(session) = self.fetch_session_by_address(addr) {
            return session;
        }

        let recipient = self.fetch_or_insert_recipient_by_address(addr);

        use schema::sessions::dsl::*;
        let session_id = diesel::insert_into(sessions)
            .values(direct_message_recipient_id.eq(recipient.id))
            // We'd love to retrieve the whole session, but the Session object is a joined object.
            .returning(id)
            .get_result::<i32>(&mut *self.db())
            .expect("insert session by service address");

        self.observe_insert(sessions, session_id)
            .with_relation(schema::recipients::table, recipient.id);

        self.fetch_session_by_id(session_id)
            .expect("session by id (via service address insert)")
    }

    /// Fetches recipient's DM session, or creates the session.
    #[tracing::instrument(skip(self))]
    pub fn fetch_or_insert_session_by_recipient_id(&self, recipient_id: i32) -> orm::Session {
        if let Some(session) = self.fetch_session_by_recipient_id(recipient_id) {
            return session;
        }

        use schema::sessions::dsl::*;
        let session_id = diesel::insert_into(sessions)
            .values((direct_message_recipient_id.eq(recipient_id),))
            .returning(id)
            .get_result::<i32>(&mut *self.db())
            .expect("insert session by id");

        self.observe_insert(sessions, session_id)
            .with_relation(schema::recipients::table, recipient_id);

        self.fetch_session_by_id(session_id)
            .expect("session by id (via recipient id insert)")
    }

    pub fn fetch_or_insert_session_by_group_v1(&self, group: &GroupV1) -> orm::Session {
        let group_id = hex::encode(&group.id);

        let _span = tracing::info_span!(
            "fetch_or_insert_session_by_group_v1",
            group_id = &group_id[..8]
        )
        .entered();

        if let Some(session) = fetch_session!(self.db(), |query| {
            query.filter(schema::sessions::columns::group_v1_id.eq(&group_id))
        }) {
            return session;
        }

        let new_group = orm::GroupV1 {
            id: group_id.clone(),
            name: group.name.clone(),
            expected_v2_id: None,
        };

        // Group does not exist, insert first.
        diesel::insert_into(schema::group_v1s::table)
            .values(&new_group)
            .execute(&mut *self.db())
            .unwrap();
        self.observe_insert(schema::group_v1s::table, new_group.id);

        let now = chrono::Utc::now().naive_utc();
        for member in &group.members {
            use schema::group_v1_members::dsl::*;
            let recipient = self.fetch_or_insert_recipient_by_phonenumber(member);

            diesel::insert_into(group_v1_members)
                .values((
                    group_v1_id.eq(&group_id),
                    recipient_id.eq(recipient.id),
                    member_since.eq(now),
                ))
                .execute(&mut *self.db())
                .unwrap();
            self.observe_insert(schema::group_v1_members::table, PrimaryKey::Unknown)
                .with_relation(schema::recipients::table, recipient.id)
                .with_relation(schema::group_v1s::table, group_id.clone());
        }

        use schema::sessions::dsl::*;
        let session_id = diesel::insert_into(sessions)
            .values((group_v1_id.eq(&group_id),))
            .returning(id)
            .get_result::<i32>(&mut *self.db())
            .unwrap();

        let session = self
            .fetch_session_by_id(session_id)
            .expect("a session has been inserted");
        self.observe_insert(schema::sessions::table, session.id)
            .with_relation(schema::group_v1s::table, group_id);
        session
    }

    #[tracing::instrument(skip(self))]
    pub fn fetch_session_by_group_v1_id(&self, group_id_hex: &str) -> Option<orm::Session> {
        if group_id_hex.len() != 32 {
            tracing::warn!(
                "Trying to fetch GV1 with ID of {} != 32 chars",
                group_id_hex.len()
            );
            return None;
        }
        fetch_session!(self.db(), |query| {
            query.filter(schema::sessions::columns::group_v1_id.eq(&group_id_hex))
        })
    }

    #[tracing::instrument(skip(self))]
    pub fn fetch_session_by_group_v2_id(&self, group_id_hex: &str) -> Option<orm::Session> {
        if group_id_hex.len() != 64 {
            tracing::warn!(
                "Trying to fetch GV2 with ID of {} != 64 chars",
                group_id_hex.len()
            );
            return None;
        }
        fetch_session!(self.db(), |query| {
            query.filter(schema::sessions::columns::group_v2_id.eq(&group_id_hex))
        })
    }

    pub fn fetch_or_insert_session_by_group_v2(&self, group: &GroupV2) -> orm::Session {
        let group_id = group.secret.get_group_identifier();
        let group_id_hex = hex::encode(group_id);
        let _span = tracing::info_span!(
            "fetch_or_insert_session_by_group_v2",
            group_id = tracing::field::display(&group_id_hex)
        )
        .entered();

        if let Some(session) = fetch_session!(self.db(), |query| {
            query.filter(schema::sessions::columns::group_v2_id.eq(&group_id_hex))
        }) {
            return session;
        }

        // The GroupV2 may still exist, even though the session does not.
        let group_v2: Option<crate::orm::GroupV2> = schema::group_v2s::table
            .filter(schema::group_v2s::id.eq(group_id_hex.clone()))
            .first(&mut *self.db())
            .optional()
            .unwrap();
        if let Some(group) = group_v2 {
            let session_id = diesel::insert_into(sessions)
                .values(group_v2_id.eq(&group.id))
                .returning(id)
                .get_result(&mut *self.db())
                .unwrap();

            let session = self
                .fetch_session_by_id(session_id)
                .expect("a session has been inserted");
            self.observe_insert(sessions, session.id)
                .with_relation(schema::group_v2s::table, group.id);
            return session;
        }

        // At this point neither the GroupV2 nor the session exists.
        let master_key =
            bincode::serialize(&group.secret.get_master_key()).expect("serialized master key");
        let new_group = orm::GroupV2 {
            id: group_id_hex,
            // XXX qTr?
            name: "New V2 group (updating)".into(),
            master_key: hex::encode(master_key),
            revision: 0,

            invite_link_password: None,

            // We don't know the ACL levels.
            // 0 means UNKNOWN
            access_required_for_attributes: 0,
            access_required_for_members: 0,
            access_required_for_add_from_invite_link: 0,

            avatar: None,
            description: Some("Group is being updated".into()),
        };

        // Group does not exist, insert first.
        diesel::insert_into(schema::group_v2s::table)
            .values(&new_group)
            .execute(&mut *self.db())
            .unwrap();
        self.observe_insert(schema::group_v2s::table, new_group.id.clone());

        // XXX somehow schedule this group for member list/name updating.

        // Two things could have happened by now:
        // - Migration: there is an existing session for a groupv1 with this V2 id.
        // - New group

        let migration_v1_session: Option<(orm::GroupV1, Option<orm::DbSession>)> =
            schema::group_v1s::table
                .filter(schema::group_v1s::expected_v2_id.eq(&new_group.id))
                .left_join(schema::sessions::table)
                .first(&mut *self.db())
                .optional()
                .expect("db");

        use schema::sessions::dsl::*;
        match migration_v1_session {
            Some((_group, Some(session))) => {
                tracing::info!(
                    "Group V2 migration detected. Updating session to point to the new group."
                );

                let count = diesel::update(sessions)
                    .set((
                        group_v1_id.eq::<Option<String>>(None),
                        group_v2_id.eq(&new_group.id),
                    ))
                    .filter(id.eq(session.id))
                    .execute(&mut *self.db())
                    .expect("session updated");
                self.observe_update(sessions, session.id)
                    .with_relation(
                        schema::group_v1s::table,
                        session
                            .group_v1_id
                            .clone()
                            .expect("group_v1_id from migration"),
                    )
                    .with_relation(schema::group_v2s::table, new_group.id);

                // XXX consider removing the group_v1
                assert_eq!(count, 1, "session should have been updated");
                // Refetch session because the info therein is stale.
                self.fetch_session_by_id(session.id)
                    .expect("existing session")
            }
            Some((_group, None)) => {
                unreachable!("Former group V1 found.  We expect the branch above to have returned a session for it.");
            }
            None => {
                let session_id = diesel::insert_into(sessions)
                    .values((group_v2_id.eq(&new_group.id),))
                    .returning(id)
                    .get_result(&mut *self.db())
                    .unwrap();

                let session = self
                    .fetch_session_by_id(session_id)
                    .expect("a session has been inserted");
                self.observe_insert(sessions, session.id)
                    .with_relation(schema::group_v2s::table, new_group.id);
                session
            }
        }
    }

    #[tracing::instrument(skip(self))]
    pub fn delete_session(&self, session_id: i32) {
        let affected_rows =
            diesel::delete(schema::sessions::table.filter(schema::sessions::id.eq(session_id)))
                .execute(&mut *self.db())
                .expect("delete session");
        self.observe_delete(schema::sessions::table, session_id);

        tracing::trace!(
            "delete_session({}) affected {} rows",
            session_id,
            affected_rows
        );
    }

    #[tracing::instrument(skip(self))]
    pub fn save_draft(&self, session_id: i32, draft: String) {
        let draft = if draft.is_empty() { None } else { Some(draft) };

        let affected_rows =
            diesel::update(schema::sessions::table.filter(schema::sessions::id.eq(session_id)))
                .set(schema::sessions::draft.eq(draft))
                .execute(&mut *self.db())
                .expect("save draft");

        tracing::trace!("save_draft() affected {} rows", affected_rows);

        if affected_rows > 0 {
            self.observe_update(schema::sessions::table, session_id);
        }
    }

    #[tracing::instrument(skip(self))]
    pub fn start_message_expiry(&self, message_id: i32) {
        let affected_rows = diesel::update(
            schema::messages::table.filter(
                schema::messages::id
                    .eq(message_id)
                    .and(schema::messages::expiry_started.is_null())
                    .and(schema::messages::message_type.is_null()),
            ),
        )
        .set(schema::messages::expiry_started.eq(Some(chrono::Utc::now().naive_utc())))
        .execute(&mut *self.db())
        .expect("set message expiry");

        tracing::trace!("affected {} rows", affected_rows);

        if affected_rows > 0 {
            self.observe_update(schema::messages::table, message_id);
        }
    }

    #[tracing::instrument(skip(self))]
    pub fn fetch_expired_message_ids(&self) -> Vec<(i32, DateTime<Utc>)> {
        self.fetch_message_ids_by_expiry(true)
    }

    #[tracing::instrument(skip(self))]
    pub fn fetch_expiring_message_ids(&self) -> Vec<(i32, DateTime<Utc>)> {
        self.fetch_message_ids_by_expiry(false)
    }

    fn fetch_message_ids_by_expiry(&self, already_expired: bool) -> Vec<(i32, DateTime<Utc>)> {
        schema::messages::table
            .select((
                schema::messages::id,
                sql::<Timestamp>(DELETE_AFTER).sql("AS delete_after"),
            ))
            .filter(
                // This filter is the same as the index
                schema::messages::expiry_started
                    .is_not_null()
                    .and(schema::messages::expires_in.is_not_null())
                    .and(schema::messages::message_type.is_null())
                    .and(
                        sql::<Bool>("delete_after")
                            .sql(if already_expired { "<=" } else { ">" })
                            .sql("DATETIME('now')"),
                    ),
            )
            .order_by(sql::<Timestamp>("delete_after").asc())
            .load(&mut *self.db())
            .expect("messages by expiry timestamp")
            .into_iter()
            .map(|(id, ndt)| (id, DateTime::<Utc>::from_naive_utc_and_offset(ndt, Utc)))
            .collect()
    }

    #[tracing::instrument(skip(self))]
    pub fn fetch_next_expiring_message_id(&self) -> Option<(i32, DateTime<Utc>)> {
        schema::messages::table
            .select((
                schema::messages::id,
                sql::<Timestamp>(DELETE_AFTER).sql("AS delete_after"),
            ))
            .filter(
                schema::messages::expiry_started
                    .is_not_null()
                    .and(schema::messages::expires_in.is_not_null())
                    .and(schema::messages::message_type.is_null()),
            )
            .order_by(sql::<Timestamp>("delete_after").asc())
            .first(&mut *self.db())
            .optional()
            .expect("messages by expiry timestamp")
            .map(|(id, ndt)| (id, DateTime::<Utc>::from_naive_utc_and_offset(ndt, Utc)))
    }

    #[tracing::instrument(skip(self))]
    pub fn delete_expired_messages(&mut self) -> usize {
        let deletions: Vec<i32> = diesel::delete(schema::messages::table)
            .filter(
                sql::<Timestamp>(DELETE_AFTER)
                    .le(sql::<Timestamp>("DATETIME('now')"))
                    .and(
                        schema::messages::expiry_started
                            .is_not_null()
                            .and(schema::messages::expires_in.is_not_null())
                            .and(schema::messages::message_type.is_null()),
                    ),
            )
            .returning(schema::messages::id)
            .load(&mut *self.db())
            .expect("delete expired messages");

        tracing::trace_span!("deleting expired attachments").in_scope(|| {
            for message_id in &deletions {
                self.delete_attachments_for_message(*message_id);
            }
        });

        tracing::trace!("affected {} rows", deletions.len());

        for deletion in &deletions {
            self.observe_delete(schema::messages::table, *deletion);
        }

        deletions.len()
    }

    #[tracing::instrument(skip(self))]
    pub fn mark_session_read(&self, session_id: i32) {
        let ids: Vec<i32> = diesel::update(
            schema::messages::table.filter(
                schema::messages::session_id
                    .eq(session_id)
                    .and(schema::messages::is_read.eq(false)),
            ),
        )
        .set((schema::messages::is_read.eq(true),))
        .returning(schema::messages::id)
        .load(&mut *self.db())
        .expect("mark session read");

        for message_id in ids {
            self.observe_update(schema::messages::table, message_id)
                .with_relation(schema::sessions::table, session_id);
        }
    }

    #[tracing::instrument(skip(self))]
    pub fn mark_session_muted(&self, session_id: i32, muted: bool) {
        use schema::sessions::dsl::*;

        let affected_rows = diesel::update(sessions.filter(id.eq(session_id)))
            .set((is_muted.eq(muted),))
            .execute(&mut *self.db())
            .expect("mark session (un)muted");
        if affected_rows > 0 {
            self.observe_update(schema::sessions::table, session_id);
        }
    }

    #[tracing::instrument(skip(self))]
    pub fn mark_session_archived(&self, session_id: i32, archived: bool) {
        use schema::sessions::dsl::*;

        let affected_rows = diesel::update(sessions.filter(id.eq(session_id)))
            .set((is_archived.eq(archived),))
            .execute(&mut *self.db())
            .expect("mark session (un)archived");
        if affected_rows > 0 {
            self.observe_update(schema::sessions::table, session_id);
        }
    }

    #[tracing::instrument(skip(self))]
    pub fn mark_session_pinned(&self, session_id: i32, pinned: bool) {
        use schema::sessions::dsl::*;

        let affected_rows = diesel::update(sessions.filter(id.eq(session_id)))
            .set((is_pinned.eq(pinned),))
            .execute(&mut *self.db())
            .expect("mark session (un)pinned");
        if affected_rows > 0 {
            self.observe_update(schema::sessions::table, session_id);
        }
    }

    #[tracing::instrument(skip(self, service_address), fields(service_address = %service_address))]
    pub fn mark_recipient_registered(
        &self,
        service_address: ServiceAddress,
        registered: bool,
    ) -> bool {
        use schema::recipients::dsl::*;

        let rid: Option<i32> = match service_address.identity {
            ServiceIdType::AccountIdentity => {
                diesel::update(recipients.filter(uuid.eq(service_address.uuid.to_string())))
                    .set(is_registered.eq(registered))
                    .returning(id)
                    .get_result(&mut *self.db())
                    .optional()
                    .expect("mark recipient (un)registered")
            }
            ServiceIdType::PhoneNumberIdentity => {
                diesel::update(recipients.filter(pni.eq(service_address.uuid.to_string())))
                    .set(is_registered.eq(registered))
                    .returning(id)
                    .get_result(&mut *self.db())
                    .optional()
                    .expect("mark recipient (un)registered")
            }
        };

        let Some(rid) = rid else {
            tracing::trace!(
                "Registration of {:?} not updated in database",
                service_address
            );
            return false;
        };

        self.observe_update(schema::recipients::table, rid);

        true
    }

    #[tracing::instrument(skip(self))]
    pub fn register_attachment(&mut self, mid: i32, ptr: AttachmentPointer) -> i32 {
        use schema::attachments::dsl::*;

        let inserted_attachment_id = diesel::insert_into(attachments)
            .values((
                // XXX: many more things to store:
                // - display order
                // - transform properties

                // First the fields that borrow, but are `Copy` through an accessor method
                is_voice_note
                    .eq(attachment_pointer::Flags::VoiceMessage as i32 & ptr.flags() as i32 != 0),
                is_borderless
                    .eq(attachment_pointer::Flags::Borderless as i32 & ptr.flags() as i32 != 0),
                upload_timestamp.eq(millis_to_naive_chrono(ptr.upload_timestamp())),
                cdn_number.eq(ptr.cdn_number() as i32),
                content_type.eq(ptr.content_type().to_string()),
                // Then the fields that we immediately access
                is_quote.eq(false),
                message_id.eq(mid),
                visual_hash.eq(&ptr.blur_hash),
                size.eq(&ptr.size.map(|x| x as i32)),
                file_name.eq(&ptr.file_name),
                caption.eq(&ptr.caption),
                data_hash.eq(&ptr.digest),
                width.eq(ptr.width.map(|x| x as i32)),
                height.eq(ptr.height.map(|x| x as i32)),
                pointer.eq(ptr.encode_to_vec()),
            ))
            .returning(id)
            .get_result::<i32>(&mut *self.db())
            .expect("insert attachment");

        self.observe_insert(
            schema::attachments::table,
            PrimaryKey::RowId(inserted_attachment_id),
        )
        .with_relation(schema::messages::table, mid);

        inserted_attachment_id
    }

    #[tracing::instrument(skip(self))]
    pub fn store_attachment_visual_hash(
        &self,
        attachment_id: i32,
        hash: &str,
        new_width: u32,
        new_height: u32,
    ) {
        use schema::attachments::dsl::*;

        let count = diesel::update(attachments.filter(id.eq(attachment_id)))
            .set((
                visual_hash.eq(hash),
                width.eq(new_width as i32),
                height.eq(new_height as i32),
            ))
            .execute(&mut *self.db())
            .expect("store attachment visual hash");

        if count == 1 {
            tracing::trace!("Attachment visual hash saved to id {}", attachment_id);
            self.observe_update(schema::attachments::table, PrimaryKey::RowId(attachment_id));
        } else {
            tracing::error!(
                "Could not save attachment visual hash to attachment {}",
                attachment_id
            );
        };
    }

    #[tracing::instrument(skip(self))]
    pub fn store_attachment_pointer(
        &self,
        attachment_id: i32,
        attachment_pointer: &AttachmentPointer,
    ) {
        use schema::attachments::dsl::*;

        let count = diesel::update(attachments.filter(id.eq(attachment_id)))
            .set(pointer.eq(attachment_pointer.encode_to_vec()))
            .execute(&mut *self.db())
            .expect("store sent attachment pointer");

        if count == 1 {
            tracing::trace!("Attachment pointer saved to id {}", attachment_id);
        } else {
            tracing::error!(
                "Could not save attachment pointer to attachment {}",
                attachment_id
            );
        };
    }

    /// Create a new message. This was transparent within SaveMessage in Go.
    ///
    /// Panics is new_message.session_id is None.
    #[tracing::instrument(skip(self), fields(session_id = new_message.session_id))]
    pub fn create_message(&self, new_message: &NewMessage) -> orm::Message {
        // XXX Storing the message with its attachments should happen in a transaction.
        // Meh.
        let session = new_message.session_id;

        let sender_id = if let Some(sender) = new_message.source_addr {
            self.fetch_recipient(&sender).map(|r| r.id)
        } else {
            None
        };

        let quoted_message_id = new_message
            .quote_timestamp
            .and_then(|ts| {
                let msg = self.fetch_message_by_timestamp(millis_to_naive_chrono(ts));
                if msg.is_none() {
                    tracing::warn!("No message to quote for ts={}", ts);
                }
                msg
            })
            .map(|message| message.id);

        // The server time needs to be the rounded-down version; chrono does nanoseconds.
        let server_time = naive_chrono_rounded_down(new_message.timestamp);
        tracing::trace!("Creating message for timestamp {}", server_time);

        let edit_id = new_message.edit.as_ref().map(|x| x.id);

        let computed_revision = if let Some(edit) = &new_message.edit {
            // Compute revision number
            use schema::messages::dsl::*;
            messages
                .select(diesel::dsl::max(revision_number))
                .filter(
                    id.eq(edit.original_message_id())
                        .or(original_message_id.eq(edit.original_message_id())),
                )
                .first::<Option<i32>>(&mut *self.db())
                .expect("revision number")
                .map(|x: i32| x + 1)
                .unwrap_or(0)
        } else {
            0
        };

        let latest_message: orm::Message = {
            use schema::messages::dsl::*;
            diesel::insert_into(messages)
                .values((
                    session_id.eq(session),
                    server_guid.eq(new_message.server_guid.as_ref().map(Uuid::to_string)),
                    text.eq(&new_message.text),
                    sender_recipient_id.eq(sender_id),
                    received_timestamp.eq(if !new_message.outgoing {
                        Some(chrono::Utc::now().naive_utc())
                    } else {
                        None
                    }),
                    sent_timestamp.eq(if new_message.outgoing && new_message.sent {
                        Some(new_message.timestamp)
                    } else {
                        None
                    }),
                    server_timestamp.eq(server_time),
                    is_read.eq(new_message.is_read),
                    is_outbound.eq(new_message.outgoing),
                    use_unidentified.eq(new_message.is_unidentified),
                    flags.eq(new_message.flags),
                    message_type.eq(new_message.message_type.clone()),
                    quote_id.eq(quoted_message_id),
                    expires_in.eq(new_message.expires_in.map(|x| x.as_secs() as i32)),
                    expire_timer_version.eq(new_message.expire_timer_version),
                    story_type.eq(new_message.story_type as i32),
                    message_ranges.eq(&new_message.body_ranges),
                    original_message_id.eq(edit_id),
                    revision_number.eq(computed_revision),
                ))
                .get_result(&mut *self.db())
                .expect("inserting a message")
        };

        // Then see if the message was inserted ok and what it was
        assert_eq!(
            latest_message.session_id, session,
            "message insert sanity test failed"
        );
        self.observe_insert(schema::messages::table, latest_message.id)
            .with_relation(schema::sessions::table, session);

        // Then we process the edit
        if let Some(edit) = &new_message.edit {
            tracing::trace!("Message was an edit, updating old messages");
            let ids: Vec<i32> = {
                use schema::messages::dsl::*;
                diesel::update(messages)
                    .filter(
                        id.eq(edit.original_message_id())
                            .or(original_message_id.eq(edit.original_message_id())),
                    )
                    .set((
                        // Set the original message id to the series of the edits
                        original_message_id.eq(edit.original_message_id()),
                        // Set the latest revision id to the new inserted message
                        latest_revision_id.eq(latest_message.id),
                    ))
                    .returning(id)
                    .load(&mut *self.db())
                    .expect("update edited messages")
            };
            let affected_rows = ids.len();
            assert!(
                affected_rows >= 1,
                "Did not update any message. Dazed and confused."
            );
            for id in ids {
                self.observe_update(schema::messages::table, id)
                    .with_relation(schema::sessions::table, session);
            }
        }

        // Mark the session as non-archived
        // TODO: Do this only when necessary
        self.mark_session_archived(session, false);

        tracing::trace!("Inserted message id {}", latest_message.id);

        latest_message
    }

    #[tracing::instrument(skip(self))]
    pub fn update_transcription(&mut self, attachment_id: i32, new_transcription: &str) {
        use schema::attachments::dsl::*;

        let count = diesel::update(attachments.filter(id.eq(attachment_id)))
            .set(transcription.eq(new_transcription))
            .execute(&mut *self.db())
            .expect("update transcription");

        if count == 1 {
            tracing::trace!("Transcription updated for attachment id {}", attachment_id);
            self.observe_update(schema::attachments::table, attachment_id);
        } else {
            tracing::error!(
                "Could not update transcription for attachment {}",
                attachment_id
            );
        };
    }

    #[tracing::instrument(skip(self, path), fields(path = %path.as_ref().display()))]
    pub fn insert_local_attachment(
        &self,
        attachment_message_id: i32,
        mime_type: Option<&str>,
        path: impl AsRef<Path>,
        voice_note: bool,
    ) -> i32 {
        let path = path.as_ref();
        let att_file = File::open(path).expect("");
        let att_size = match att_file.metadata() {
            Ok(m) => Some(m.len() as i32),
            Err(_) => None,
        };

        let mime_type = mime_type.map(std::borrow::Cow::from).unwrap_or_else(|| {
            mime_guess::from_path(path)
                .first_or_octet_stream()
                .essence_str()
                // We need to either retain the Mime object or allocate a new string from the
                // temporary.
                .to_string()
                .into()
        });

        let filename = path.file_name().map(|s| s.to_str().unwrap());
        let path = crate::replace_home_with_tilde(path.to_str().expect("UTF8-compliant path"));

        let id = {
            use schema::attachments::dsl::*;
            diesel::insert_into(attachments)
                .values((
                    message_id.eq(attachment_message_id),
                    content_type.eq(mime_type),
                    attachment_path.eq(path),
                    size.eq(att_size),
                    file_name.eq(filename),
                    is_voice_note.eq(voice_note),
                    is_borderless.eq(false),
                    is_quote.eq(false),
                ))
                .returning(id)
                .get_result::<i32>(&mut *self.db())
                .expect("Insert attachment")
        };

        self.observe_insert(schema::attachments::table, id)
            .with_relation(schema::messages::table, attachment_message_id);

        id
    }

    #[tracing::instrument(skip(self))]
    pub fn fetch_message_by_timestamp(&self, ts: NaiveDateTime) -> Option<orm::Message> {
        let query = schema::messages::table.filter(schema::messages::server_timestamp.eq(ts));
        query.first(&mut *self.db()).ok()
    }

    #[tracing::instrument(skip(self))]
    pub fn fetch_message_by_id(&self, id: i32) -> Option<orm::Message> {
        // Even a single message needs to know if it's queued to satisfy the `Message` trait
        schema::messages::table
            .filter(schema::messages::id.eq(id))
            .first(&mut *self.db())
            .ok()
    }

    #[tracing::instrument(skip(self))]
    pub fn fetch_messages_by_ids(&self, ids: Vec<i32>) -> Vec<orm::Message> {
        schema::messages::table
            .filter(schema::messages::id.eq_any(ids))
            .load(&mut *self.db())
            .expect("db")
    }

    /// Returns a vector of messages for a specific session, ordered by server timestamp.
    #[tracing::instrument(skip(self))]
    pub fn fetch_all_messages(&self, session_id: i32, only_most_recent: bool) -> Vec<orm::Message> {
        if only_most_recent {
            schema::messages::table
                .filter(schema::messages::session_id.eq(session_id).and(
                    schema::messages::latest_revision_id.is_null().or(
                        schema::messages::latest_revision_id.eq(schema::messages::id.nullable()),
                    ),
                ))
                .order_by(schema::messages::columns::server_timestamp.desc())
                .load(&mut *self.db())
                .expect("database")
        } else {
            schema::messages::table
                .filter(schema::messages::session_id.eq(session_id))
                .order_by(schema::messages::columns::server_timestamp.desc())
                .load(&mut *self.db())
                .expect("database")
        }
    }

    /// Return the amount of messages in the database
    #[tracing::instrument(skip(self))]
    pub fn message_count(&self) -> i32 {
        let count: i64 = schema::messages::table
            .count()
            .get_result(&mut *self.db())
            .expect("db");
        count as _
    }

    /// Return the amount of sessions in the database
    #[tracing::instrument(skip(self))]
    pub fn session_count(&self) -> i32 {
        let count: i64 = schema::sessions::table
            .count()
            .get_result(&mut *self.db())
            .expect("db");
        count as _
    }

    /// Return the amount of recipients in the database
    #[tracing::instrument(skip(self))]
    pub fn recipient_count(&self) -> i32 {
        let count: i64 = schema::recipients::table
            .filter(schema::recipients::uuid.is_not_null())
            .count()
            .get_result(&mut *self.db())
            .expect("db");
        count as _
    }

    /// Return the amount of unsent messages in the database
    #[tracing::instrument(skip(self))]
    pub fn unsent_count(&self) -> i32 {
        let count: i64 = schema::messages::table
            .filter(schema::messages::is_outbound.is(true))
            .filter(schema::messages::sending_has_failed.is(true))
            .count()
            .get_result(&mut *self.db())
            .expect("db");
        count as _
    }

    #[tracing::instrument(skip(self))]
    pub fn fetch_augmented_message(&self, message_id: i32) -> Option<orm::AugmentedMessage> {
        let message = self.fetch_message_by_id(message_id)?;
        let receipts = self.fetch_message_receipts(message.id);
        let attachments: i64 = schema::attachments::table
            .filter(schema::attachments::message_id.eq(message_id))
            .count()
            .get_result(&mut *self.db())
            .expect("db");
        let reactions: i64 = schema::reactions::table
            .filter(schema::reactions::message_id.eq(message_id))
            .count()
            .get_result(&mut *self.db())
            .expect("db");

        let is_voice_note = if attachments == 1 {
            schema::attachments::table
                .filter(schema::attachments::message_id.eq(message_id))
                .select(schema::attachments::is_voice_note)
                .get_result(&mut *self.db())
                .expect("db")
        } else {
            false
        };

        let body_ranges = if let Some(r) = &message.message_ranges {
            crate::store::body_ranges::deserialize(r)
        } else {
            vec![]
        };

        let mentions = self.fetch_mentions(&body_ranges);

        Some(AugmentedMessage {
            inner: message,
            is_voice_note,
            receipts,
            attachments: attachments as usize,
            reactions: reactions as usize,
            mentions,
            body_ranges,
        })
    }

    #[tracing::instrument(skip(self))]
    pub fn fetch_all_sessions_augmented(&self) -> Vec<orm::AugmentedSession> {
        let mut sessions: Vec<_> = self
            .fetch_sessions()
            .into_iter()
            .map(|session| {
                let last_message = self.fetch_last_message_by_session_id_augmented(session.id);
                orm::AugmentedSession {
                    inner: session,
                    last_message,
                }
            })
            .collect();
        // XXX This could be solved through a sub query.
        sessions.sort_unstable_by_key(|session| {
            std::cmp::Reverse((
                session.last_message.as_ref().map(|m| m.server_timestamp),
                session.id,
            ))
        });

        sessions
    }

    /// Returns a vector of tuples of messages with their sender.
    ///
    /// When the sender is None, it is a sent message, not a received message.
    // XXX maybe this should be `Option<Vec<...>>`.
    #[tracing::instrument(skip(self))]
    pub fn fetch_all_messages_augmented(
        &self,
        sid: i32,
        only_most_recent: bool,
    ) -> Vec<orm::AugmentedMessage> {
        // XXX double/aliased-join would be very useful.
        // Our strategy is to fetch as much as possible, and to augment with as few additional
        // queries as possible. We chose to not join `sender`, and instead use a loop for that
        // part.
        let messages = self.fetch_all_messages(sid, only_most_recent);

        let order = (
            schema::messages::columns::server_timestamp.desc(),
            schema::messages::columns::id.desc(),
        );

        // message_id, is_voice_note, attachment count
        let attachments: Vec<(i32, Option<i16>, i64)> =
            tracing::trace_span!("fetching attachments",).in_scope(|| {
                schema::attachments::table
                    .inner_join(schema::messages::table)
                    .group_by(schema::attachments::message_id)
                    .select((
                        schema::attachments::message_id,
                        // We could also define a boolean or aggregate function...
                        // Googling instructions for that is difficult though, since "diesel aggregate or"
                        // yields you machines that consume fuel.
                        diesel::dsl::max(diesel::dsl::sql::<diesel::sql_types::SmallInt>(
                            "attachments.is_voice_note",
                        )),
                        diesel::dsl::count_distinct(schema::attachments::id),
                    ))
                    .filter(schema::messages::session_id.eq(sid))
                    .order_by(order)
                    .load(&mut *self.db())
                    .expect("db")
            });

        // message_id, reaction count
        let reactions: Vec<(i32, i64)> =
            tracing::trace_span!("fetching reactions",).in_scope(|| {
                schema::reactions::table
                    .inner_join(schema::messages::table)
                    .group_by(schema::reactions::message_id)
                    .select((
                        schema::reactions::message_id,
                        diesel::dsl::count_distinct(schema::reactions::reaction_id),
                    ))
                    .filter(schema::messages::session_id.eq(sid))
                    .order_by(order)
                    .load(&mut *self.db())
                    .expect("db")
            });

        let receipts: Vec<(orm::Receipt, orm::Recipient)> =
            tracing::trace_span!("fetching receipts").in_scope(|| {
                schema::receipts::table
                    .inner_join(schema::recipients::table)
                    .select((
                        schema::receipts::all_columns,
                        schema::recipients::all_columns,
                    ))
                    .inner_join(schema::messages::table.inner_join(schema::sessions::table))
                    .filter(schema::sessions::id.eq(sid))
                    .order_by(order)
                    .load(&mut *self.db())
                    .expect("db")
            });

        let mut aug_messages = Vec::with_capacity(messages.len());
        tracing::trace_span!("joining messages, attachments, receipts into AugmentedMessage")
            .in_scope(|| {
                let mut attachments = attachments.into_iter().peekable();
                let mut reactions = reactions.into_iter().peekable();
                let receipts = receipts
                    .into_iter()
                    .group_by(|(receipt, _recipient)| receipt.message_id);
                let mut receipts = receipts.into_iter().peekable();

                for message in messages {
                    let (attachments, is_voice_note) = if attachments
                        .peek()
                        .map(|(id, _, _)| *id == message.id)
                        .unwrap_or(false)
                    {
                        let (_, voice_note, attachments) = attachments.next().unwrap();
                        (
                            attachments as usize,
                            voice_note.map(|x| x > 0).unwrap_or(false),
                        )
                    } else {
                        (0, false)
                    };

                    let reactions = if reactions
                        .peek()
                        .map(|(id, _)| *id == message.id)
                        .unwrap_or(false)
                    {
                        let (_, reactions) = reactions.next().unwrap();
                        reactions as usize
                    } else {
                        0
                    };

                    let receipts = if receipts
                        .peek()
                        .map(|(id, _)| *id == message.id)
                        .unwrap_or(false)
                    {
                        let (_, receipts) = receipts.next().unwrap();
                        receipts.collect_vec()
                    } else {
                        vec![]
                    };

                    let body_ranges = if let Some(r) = &message.message_ranges {
                        crate::store::body_ranges::deserialize(r)
                    } else {
                        vec![]
                    };

                    let mentions = self.fetch_mentions(&body_ranges);

                    aug_messages.push(orm::AugmentedMessage {
                        inner: message,
                        is_voice_note,
                        attachments,
                        reactions,
                        receipts,
                        body_ranges,
                        mentions,
                    });
                }
            });
        aug_messages
    }

    fn fetch_mentions(
        &self,
        body_ranges: &[crate::store::body_ranges::BodyRange],
    ) -> std::collections::HashMap<uuid::Uuid, orm::Recipient> {
        body_ranges
            .iter()
            .filter_map(|range| range.associated_value.as_ref())
            .filter_map(|av| match av {
                // XXX this silently fails on unparsable UUIDs
                AssociatedValue::MentionUuid(uuid) => match uuid::Uuid::parse_str(uuid) {
                    Ok(uuid) => Some(uuid),
                    Err(_e) => {
                        tracing::warn!("could not parse UUID {uuid}");
                        None
                    }
                },
                _ => None,
            })
            .filter_map(|uuid| self.fetch_recipient(&ServiceAddress::new_aci(uuid)))
            .map(|r| (r.uuid.expect("queried by uuid"), r))
            .collect()
    }

    /// Don't actually delete, but mark the message as deleted
    /// and clear the body text, delete its reactions,
    /// and if it was an incoming message, also its attachments from the disk.
    #[tracing::instrument(skip(self))]
    pub fn delete_message(&mut self, message_id: i32) -> bool {
        let message: Option<orm::Message> = diesel::update(schema::messages::table)
            .filter(schema::messages::id.eq(message_id))
            .set((
                schema::messages::is_remote_deleted.eq(true),
                schema::messages::text.eq(None::<String>),
                schema::messages::message_ranges.eq(None::<Vec<u8>>),
            ))
            .get_result(&mut *self.db())
            .optional()
            .unwrap();

        let Some(message) = message else {
            tracing::warn!("Tried to remove non-existing message {}", message_id);
            return false;
        };

        let mut n_attachments: usize = 0;

        let _span = tracing::trace_span!("delete attachments", message_id = message.id).entered();
        if !message.is_outbound {
            tracing::trace!("Message is from someone else, deleting attachments...");
            n_attachments = self.delete_attachments_for_message(message.id);
        }
        drop(_span);

        let _span = tracing::trace_span!("delete reactions", message_id = message.id).entered();
        let reactions: Vec<i32> = diesel::delete(schema::reactions::table)
            .filter(schema::reactions::message_id.eq(message.id))
            .returning(schema::reactions::reaction_id)
            .load(&mut *self.db())
            .unwrap();

        self.observe_update(schema::messages::table, message.id)
            .with_relation(schema::sessions::table, message.session_id);

        for reaction in &reactions {
            self.observe_delete(schema::reactions::table, *reaction)
                .with_relation(schema::messages::table, message.id);
        }

        tracing::trace!("Marked Message {{ id: {} }} deleted", message.id);
        tracing::trace!(
            "Deleted {} attachment(s) and {} reaction(s)",
            n_attachments,
            reactions.len()
        );

        true
    }

    /// Delete all attachments of the message, is no other message references them.
    #[tracing::instrument(skip(self))]
    fn delete_attachments_for_message(&mut self, message_id: i32) -> usize {
        let mut n_attachments = 0;
        let allowed = self.config.attachments_regex();
        // TODO: refactor this with delete-returning-all-columns
        self.fetch_attachments_for_message(message_id)
            .into_iter()
            .for_each(|attachment| {
                diesel::delete(schema::attachments::table)
                    .filter(schema::attachments::id.eq(attachment.id))
                    .execute(&mut *self.db())
                    .unwrap();
                self.observe_delete(schema::attachments::table, attachment.id)
                    .with_relation(schema::messages::table, message_id);

                if let Some(path) = attachment.absolute_attachment_path() {
                    let _span = tracing::debug_span!("considering attachment file deletion", id = attachment.id, path = %path).entered();
                    let remaining = schema::attachments::table
                        .filter(schema::attachments::attachment_path.eq(&path))
                        .count()
                        .get_result::<i64>(&mut *self.db())
                        .unwrap();
                    if remaining > 0 {
                        tracing::warn!(attachment.id, %path, "references to attachment exist, not deleting");
                    } else if allowed.is_match(&path) {
                        match std::fs::remove_file(path.as_ref()) {
                            Ok(()) => {
                                tracing::trace!("deleted file");
                                n_attachments += 1;
                            }
                            Err(e) => {
                                tracing::trace!("could not delete file: {:?}", e);
                            }
                        };
                    } else {
                        tracing::warn!(
                            attachment.id,
                            ?path,
                            "not deleting attachment because it does not match the allowed regex"
                        );
                    }
                }
            });
        n_attachments
    }

    /// Marks all messages that are outbound and unsent as failed.
    #[tracing::instrument(skip(self))]
    pub fn mark_pending_messages_failed(&self) -> usize {
        use schema::messages::dsl::*;
        let failed_messages: Vec<i32> = diesel::update(messages)
            .filter(
                sent_timestamp
                    .is_null()
                    .and(is_outbound)
                    .and(sending_has_failed.eq(false)),
            )
            .set(schema::messages::sending_has_failed.eq(true))
            .returning(schema::messages::id)
            .load(&mut *self.db())
            .unwrap();

        for &message in &failed_messages {
            self.observe_update(schema::messages::table, message);
        }

        let count = failed_messages.len();
        if count == 0 {
            tracing::trace!("Set no messages to failed");
        } else {
            tracing::warn!("Set {} messages to failed", count);
        }
        count
    }

    /// Marks a message as failed to send
    #[tracing::instrument(skip(self))]
    pub fn fail_message(&self, message_id: i32) {
        diesel::update(schema::messages::table)
            .filter(schema::messages::id.eq(message_id))
            .set(schema::messages::sending_has_failed.eq(true))
            .execute(&mut *self.db())
            .unwrap();

        self.observe_update(schema::messages::table, message_id);
    }

    #[tracing::instrument(skip(self))]
    pub fn dequeue_message(&self, message_id: i32, sent_time: NaiveDateTime, unidentified: bool) {
        diesel::update(schema::messages::table)
            .filter(schema::messages::id.eq(message_id))
            .set((
                schema::messages::sent_timestamp.eq(sent_time),
                schema::messages::sending_has_failed.eq(false),
                schema::messages::use_unidentified.eq(unidentified),
            ))
            .execute(&mut *self.db())
            .unwrap();

        self.observe_update(schema::messages::table, message_id);
    }

    pub async fn credential_cache(
        &self,
    ) -> tokio::sync::RwLockReadGuard<'_, InMemoryCredentialsCache> {
        self.credential_cache.read().await
    }

    pub async fn credential_cache_mut(
        &self,
    ) -> tokio::sync::RwLockWriteGuard<'_, InMemoryCredentialsCache> {
        self.credential_cache.write().await
    }

    /// Saves a given attachment into a random-generated path. Returns the path.
    #[tracing::instrument(skip(self, attachment), fields(attachment_size = attachment.len()))]
    pub async fn save_attachment(
        &self,
        id: i32,
        dest: &Path,
        ext: &str,
        attachment: &[u8],
    ) -> Result<PathBuf, anyhow::Error> {
        let fname = Uuid::new_v4();
        let fname = fname.as_simple();
        let fname_formatted = format!("{}", fname);
        let fname_path = Path::new(&fname_formatted);

        let mut path = dest.join(fname_path);
        path.set_extension(ext);

        utils::write_file_async(&path, attachment)
            .await
            .with_context(|| {
                format!(
                    "Could not create and write to attachment file: {}",
                    path.display()
                )
            })?;

        let relative_dir =
            crate::replace_home_with_tilde(path.to_str().expect("UTF8-compliant path"));

        diesel::update(schema::attachments::table)
            .filter(schema::attachments::id.eq(id))
            .set(schema::attachments::attachment_path.eq(relative_dir))
            .execute(&mut *self.db())
            .unwrap();

        self.observe_update(schema::attachments::table, id);

        Ok(path)
    }

    pub fn set_recipient_external_id(&mut self, rcpt_id: i32, ext_id: Option<String>) {
        use crate::schema::recipients::dsl::*;

        let affected = diesel::update(recipients)
            .set(external_id.eq(&ext_id))
            .filter(id.eq(rcpt_id))
            .execute(&mut *self.db())
            .expect("db");

        // If updating self, invalidate the cache
        if rcpt_id == self.fetch_self_recipient_id() {
            self.invalidate_self_recipient();
        }

        if affected > 0 {
            tracing::debug!("Recipient {} external ID changed to {:?}", rcpt_id, ext_id);
            self.observe_update(recipients, rcpt_id);
        }
    }

    #[tracing::instrument]
    pub fn migrate_storage() -> Result<(), anyhow::Error> {
        let data_dir = dirs::data_local_dir().context("No data directory found")?;

        let old_path = data_dir.join("harbour-whisperfish");
        let old_db = &old_path.join("db");
        let old_storage = &old_path.join("storage");

        let new_path = data_dir.join("be.rubdos").join("harbour-whisperfish");
        let new_db = &new_path.join("db");
        let new_storage = &new_path.join("storage");

        if !new_path.exists() {
            eprintln!("Creating new storage path...");
            std::fs::create_dir_all(&new_path)?;
        }

        // Remove unused directories, if empty
        for dir_name in &["groups", "prekeys", "signed_prekeys"] {
            let dir_path = &new_storage.join(dir_name);
            if dir_path.exists() {
                match std::fs::remove_dir(dir_path) {
                    Ok(()) => eprintln!("Empty '{}' directory removed", dir_name),
                    _ => eprintln!("Couldn't remove '{}' directory, is it empty?", dir_name),
                }
            }
        }

        // New paths already in use
        if new_db.exists() && new_storage.exists() {
            return Ok(());
        } else if !new_db.exists() && !new_storage.exists() && !old_db.exists() {
            // No new or old paths exist; must be clean install
            if !old_storage.exists() {
                eprintln!("Creating storage and db folders...");
                std::fs::create_dir(new_db)?;
                std::fs::create_dir(new_storage)?;
                return Ok(());
            }
            // Only old storage path exists -- this indicates that
            // the Whisperfish was previously started but never registered.
            // Create the old database directory, so the migration can continue.
            else {
                eprintln!("No old database found, creating empty directory...");
                std::fs::create_dir(old_db)?;
            }
        }
        // Try to detect incomplete migration state
        else if (new_db.exists() ^ new_storage.exists())
            || (old_db.exists() ^ old_storage.exists())
        {
            eprintln!("Storage state is abnormal, aborting!");
            eprintln!("new db exists: {}", new_db.exists());
            eprintln!("new storage exists: {}", new_storage.exists());
            eprintln!("old db exists: {}", old_db.exists());
            eprintln!("old storage exists: {}", old_storage.exists());
            std::process::exit(1);
        }

        // Sailjail mounts the old and new paths separately, which makes
        // std::fs::rename fail. That means we have to copy-and-delete
        // recursively instead, handled by fs_extra::dir::move_dir.
        let options = fs_extra::dir::CopyOptions::new();
        eprintln!("Migrating old db folder...");
        fs_extra::dir::move_dir(old_db, &new_path, &options)?;
        eprintln!("Migrating old storage folder...");
        fs_extra::dir::move_dir(old_storage, &new_path, &options)?;
        eprintln!("Storage folders migrated");
        Ok(())
    }

    pub fn read_setting(&self, key_name: &str) -> Option<String> {
        use crate::schema::settings::dsl::*;

        schema::settings::table
            .select(value)
            .filter(key.eq(key_name))
            .first(&mut *self.db())
            .optional()
            .expect("db")
    }

    pub fn write_setting(&self, key_name: &str, key_value: &str) {
        use crate::schema::settings::dsl::*;

        diesel::insert_into(settings)
            .values((key.eq(key_name), value.eq(key_value)))
            .on_conflict(key)
            .do_update()
            .set(value.eq(key_value))
            .execute(&mut *self.db())
            .expect("db");
    }

    pub fn delete_setting(&self, key_name: &str) {
        use crate::schema::settings::dsl::*;

        diesel::delete(settings.filter(key.eq(key_name)))
            .execute(&mut *self.db())
            .expect("db");
    }
}<|MERGE_RESOLUTION|>--- conflicted
+++ resolved
@@ -1065,15 +1065,6 @@
     ///
     /// Returns the new expiration time version
     // TODO: accept Duration instead of i32 seconds
-<<<<<<< HEAD
-    pub fn update_expiration_timer(&self, session_id: i32, timer: Option<u32>) -> i32 {
-        // Carry out the update only if the timer changes
-        use crate::schema::sessions::dsl::*;
-        // TODO: this timer update logic is incorrect!!
-        // TODO: groups don't have a timer version (and might not update timer version!)
-        let mut versions = diesel::update(sessions)
-            .set((expiring_message_timeout.eq(timer.map(|i| i as i32)),))
-=======
     #[tracing::instrument(skip(self))]
     pub fn update_expiration_timer(
         &self,
@@ -1098,25 +1089,14 @@
                 expiring_message_timeout.eq(timer.map(|i| i as i32)),
                 expire_timer_version.eq(new_version),
             ))
->>>>>>> 032adfb3
             .filter(id.eq(session_id))
             .returning(expire_timer_version)
             .load(&mut *self.db())
             .expect("existing record updated");
-<<<<<<< HEAD
-
-        let Some(version) = versions.pop() else {
-            panic!("exactly one version for a session_id");
-        };
-        self.observe_update(sessions, session_id);
-        assert!(versions.is_empty(), "exactly one version returned");
-        version
-=======
         if affected_rows.len() != 1 {
             panic!("Message expiry update should only have changed a single session")
         }
         affected_rows.pop().unwrap()
->>>>>>> 032adfb3
     }
     #[tracing::instrument(
         skip(self, rcpt_e164, new_profile_key),
